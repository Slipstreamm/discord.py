"""
The MIT License (MIT)

Copyright (c) 2015-present Rapptz

Permission is hereby granted, free of charge, to any person obtaining a
copy of this software and associated documentation files (the "Software"),
to deal in the Software without restriction, including without limitation
the rights to use, copy, modify, merge, publish, distribute, sublicense,
and/or sell copies of the Software, and to permit persons to whom the
Software is furnished to do so, subject to the following conditions:

The above copyright notice and this permission notice shall be included in
all copies or substantial portions of the Software.

THE SOFTWARE IS PROVIDED "AS IS", WITHOUT WARRANTY OF ANY KIND, EXPRESS
OR IMPLIED, INCLUDING BUT NOT LIMITED TO THE WARRANTIES OF MERCHANTABILITY,
FITNESS FOR A PARTICULAR PURPOSE AND NONINFRINGEMENT. IN NO EVENT SHALL THE
AUTHORS OR COPYRIGHT HOLDERS BE LIABLE FOR ANY CLAIM, DAMAGES OR OTHER
LIABILITY, WHETHER IN AN ACTION OF CONTRACT, TORT OR OTHERWISE, ARISING
FROM, OUT OF OR IN CONNECTION WITH THE SOFTWARE OR THE USE OR OTHER
DEALINGS IN THE SOFTWARE.
"""

from __future__ import annotations

import asyncio
import datetime
import re
import io
from os import PathLike
from typing import (
    Dict,
    TYPE_CHECKING,
    Literal,
    Sequence,
    Union,
    List,
    Optional,
    Any,
    Callable,
    Tuple,
    ClassVar,
    Type,
    overload,
)

from . import utils
from .asset import Asset
from .reaction import Reaction
from .emoji import Emoji
from .partial_emoji import PartialEmoji
from .enums import InteractionType, MessageReferenceType, MessageType, ChannelType, try_enum
from .errors import HTTPException
from .components import _component_factory
from .embeds import Embed
from .member import Member
from .flags import MessageFlags, AttachmentFlags
from .file import File
from .utils import escape_mentions, MISSING, deprecated
from .http import handle_message_parameters
from .guild import Guild
from .mixins import Hashable
from .sticker import StickerItem, GuildSticker
from .threads import Thread
from .channel import PartialMessageable
from .poll import Poll

if TYPE_CHECKING:
    from typing_extensions import Self

    from .types.message import (
        Message as MessagePayload,
        Attachment as AttachmentPayload,
        MessageReference as MessageReferencePayload,
        MessageSnapshot as MessageSnapshotPayload,
        MessageApplication as MessageApplicationPayload,
        MessageActivity as MessageActivityPayload,
        RoleSubscriptionData as RoleSubscriptionDataPayload,
        MessageInteractionMetadata as MessageInteractionMetadataPayload,
        CallMessage as CallMessagePayload,
        PurchaseNotificationResponse as PurchaseNotificationResponsePayload,
        GuildProductPurchase as GuildProductPurchasePayload,
    )

    from .types.interactions import MessageInteraction as MessageInteractionPayload

    from .types.components import Component as ComponentPayload
    from .types.threads import ThreadArchiveDuration
    from .types.member import (
        Member as MemberPayload,
        UserWithMember as UserWithMemberPayload,
    )
    from .types.user import User as UserPayload
    from .types.embed import Embed as EmbedPayload
    from .types.gateway import MessageReactionRemoveEvent, MessageUpdateEvent
    from .abc import Snowflake
    from .abc import GuildChannel, MessageableChannel
    from .components import MessageComponentType
    from .state import ConnectionState
    from .mentions import AllowedMentions
    from .user import User
    from .role import Role
    from .ui.view import BaseView, View, LayoutView

    EmojiInputType = Union[Emoji, PartialEmoji, str]


__all__ = (
    'Attachment',
    'Message',
    'PartialMessage',
    'MessageInteraction',
    'MessageReference',
    'MessageSnapshot',
    'DeletedReferencedMessage',
    'MessageApplication',
    'RoleSubscriptionInfo',
    'MessageInteractionMetadata',
    'CallMessage',
    'GuildProductPurchase',
    'PurchaseNotification',
)


def convert_emoji_reaction(emoji: Union[EmojiInputType, Reaction]) -> str:
    if isinstance(emoji, Reaction):
        emoji = emoji.emoji

    if isinstance(emoji, Emoji):
        return f'{emoji.name}:{emoji.id}'
    if isinstance(emoji, PartialEmoji):
        return emoji._as_reaction()
    if isinstance(emoji, str):
        # Reactions can be in :name:id format, but not <:name:id>.
        # No existing emojis have <> in them, so this should be okay.
        return emoji.strip('<>')

    raise TypeError(f'emoji argument must be str, Emoji, or Reaction not {emoji.__class__.__name__}.')


class Attachment(Hashable):
    """Represents an attachment from Discord.

    .. container:: operations

        .. describe:: str(x)

            Returns the URL of the attachment.

        .. describe:: x == y

            Checks if the attachment is equal to another attachment.

        .. describe:: x != y

            Checks if the attachment is not equal to another attachment.

        .. describe:: hash(x)

            Returns the hash of the attachment.

    .. versionchanged:: 1.7
        Attachment can now be casted to :class:`str` and is hashable.

    Attributes
    ------------
    id: :class:`int`
        The attachment ID.
    size: :class:`int`
        The attachment size in bytes.
    height: Optional[:class:`int`]
        The attachment's height, in pixels. Only applicable to images and videos.
    width: Optional[:class:`int`]
        The attachment's width, in pixels. Only applicable to images and videos.
    filename: :class:`str`
        The attachment's filename.
    url: :class:`str`
        The attachment URL. If the message this attachment was attached
        to is deleted, then this will 404.
    proxy_url: :class:`str`
        The proxy URL. This is a cached version of the :attr:`~Attachment.url` in the
        case of images. When the message is deleted, this URL might be valid for a few
        minutes or not valid at all.
    content_type: Optional[:class:`str`]
        The attachment's `media type <https://en.wikipedia.org/wiki/Media_type>`_

        .. versionadded:: 1.7
    description: Optional[:class:`str`]
        The attachment's description. Only applicable to images.

        .. versionadded:: 2.0
    ephemeral: :class:`bool`
        Whether the attachment is ephemeral.

        .. versionadded:: 2.0
    duration: Optional[:class:`float`]
        The duration of the audio file in seconds. Returns ``None`` if it's not a voice message.

        .. versionadded:: 2.3
    waveform: Optional[:class:`bytes`]
        The waveform (amplitudes) of the audio in bytes. Returns ``None`` if it's not a voice message.

        .. versionadded:: 2.3
    title: Optional[:class:`str`]
        The normalised version of the attachment's filename.

        .. versionadded:: 2.5
    """

    __slots__ = (
        'id',
        'size',
        'height',
        'width',
        'filename',
        'url',
        'proxy_url',
        '_http',
        'content_type',
        'description',
        'ephemeral',
        'duration',
        'waveform',
        '_flags',
        'title',
    )

    def __init__(self, *, data: AttachmentPayload, state: ConnectionState):
        self.id: int = int(data['id'])
        self.size: int = data['size']
        self.height: Optional[int] = data.get('height')
        self.width: Optional[int] = data.get('width')
        self.filename: str = data['filename']
        self.url: str = data['url']
        self.proxy_url: str = data['proxy_url']
        self._http = state.http
        self.content_type: Optional[str] = data.get('content_type')
        self.description: Optional[str] = data.get('description')
        self.ephemeral: bool = data.get('ephemeral', False)
        self.duration: Optional[float] = data.get('duration_secs')
        self.title: Optional[str] = data.get('title')

        waveform = data.get('waveform')
        self.waveform: Optional[bytes] = utils._base64_to_bytes(waveform) if waveform is not None else None

        self._flags: int = data.get('flags', 0)

    @property
    def flags(self) -> AttachmentFlags:
        """:class:`AttachmentFlags`: The attachment's flags."""
        return AttachmentFlags._from_value(self._flags)

    def is_spoiler(self) -> bool:
        """:class:`bool`: Whether this attachment contains a spoiler."""
        # The flag is technically always present but no harm to check both
        return self.filename.startswith('SPOILER_') or self.flags.spoiler

    def is_voice_message(self) -> bool:
        """:class:`bool`: Whether this attachment is a voice message."""
        return self.duration is not None and self.waveform is not None

    def __repr__(self) -> str:
        return f'<Attachment id={self.id} filename={self.filename!r} url={self.url!r}>'

    def __str__(self) -> str:
        return self.url or ''

    async def save(
        self,
        fp: Union[io.BufferedIOBase, PathLike[Any]],
        *,
        seek_begin: bool = True,
        use_cached: bool = False,
    ) -> int:
        """|coro|

        Saves this attachment into a file-like object.

        Parameters
        -----------
        fp: Union[:class:`io.BufferedIOBase`, :class:`os.PathLike`]
            The file-like object to save this attachment to or the filename
            to use. If a filename is passed then a file is created with that
            filename and used instead.
        seek_begin: :class:`bool`
            Whether to seek to the beginning of the file after saving is
            successfully done.
        use_cached: :class:`bool`
            Whether to use :attr:`proxy_url` rather than :attr:`url` when downloading
            the attachment. This will allow attachments to be saved after deletion
            more often, compared to the regular URL which is generally deleted right
            after the message is deleted. Note that this can still fail to download
            deleted attachments if too much time has passed and it does not work
            on some types of attachments.

        Raises
        --------
        HTTPException
            Saving the attachment failed.
        NotFound
            The attachment was deleted.

        Returns
        --------
        :class:`int`
            The number of bytes written.
        """
        data = await self.read(use_cached=use_cached)
        if isinstance(fp, io.BufferedIOBase):
            written = fp.write(data)
            if seek_begin:
                fp.seek(0)
            return written
        else:
            with open(fp, 'wb') as f:
                return f.write(data)

    async def read(self, *, use_cached: bool = False) -> bytes:
        """|coro|

        Retrieves the content of this attachment as a :class:`bytes` object.

        .. versionadded:: 1.1

        Parameters
        -----------
        use_cached: :class:`bool`
            Whether to use :attr:`proxy_url` rather than :attr:`url` when downloading
            the attachment. This will allow attachments to be saved after deletion
            more often, compared to the regular URL which is generally deleted right
            after the message is deleted. Note that this can still fail to download
            deleted attachments if too much time has passed and it does not work
            on some types of attachments.

        Raises
        ------
        HTTPException
            Downloading the attachment failed.
        Forbidden
            You do not have permissions to access this attachment
        NotFound
            The attachment was deleted.

        Returns
        -------
        :class:`bytes`
            The contents of the attachment.
        """
        url = self.proxy_url if use_cached else self.url
        data = await self._http.get_from_cdn(url)
        return data

    async def to_file(
        self,
        *,
        filename: Optional[str] = MISSING,
        description: Optional[str] = MISSING,
        use_cached: bool = False,
        spoiler: bool = False,
    ) -> File:
        """|coro|

        Converts the attachment into a :class:`File` suitable for sending via
        :meth:`abc.Messageable.send`.

        .. versionadded:: 1.3

        Parameters
        -----------
        filename: Optional[:class:`str`]
            The filename to use for the file. If not specified then the filename
            of the attachment is used instead.

            .. versionadded:: 2.0
        description: Optional[:class:`str`]
            The description to use for the file. If not specified then the
            description of the attachment is used instead.

            .. versionadded:: 2.0
        use_cached: :class:`bool`
            Whether to use :attr:`proxy_url` rather than :attr:`url` when downloading
            the attachment. This will allow attachments to be saved after deletion
            more often, compared to the regular URL which is generally deleted right
            after the message is deleted. Note that this can still fail to download
            deleted attachments if too much time has passed and it does not work
            on some types of attachments.

            .. versionadded:: 1.4
        spoiler: :class:`bool`
            Whether the file is a spoiler.

            .. versionadded:: 1.4

        Raises
        ------
        HTTPException
            Downloading the attachment failed.
        Forbidden
            You do not have permissions to access this attachment
        NotFound
            The attachment was deleted.

        Returns
        -------
        :class:`File`
            The attachment as a file suitable for sending.
        """

        data = await self.read(use_cached=use_cached)
        file_filename = filename if filename is not MISSING else self.filename
        file_description = description if description is not MISSING else self.description
        return File(io.BytesIO(data), filename=file_filename, description=file_description, spoiler=spoiler)

    def to_dict(self) -> AttachmentPayload:
        result: AttachmentPayload = {
            'filename': self.filename,
            'id': self.id,
            'proxy_url': self.proxy_url,
            'size': self.size,
            'url': self.url,
            'spoiler': self.is_spoiler(),
        }
        if self.height:
            result['height'] = self.height
        if self.width:
            result['width'] = self.width
        if self.content_type:
            result['content_type'] = self.content_type
        if self.description is not None:
            result['description'] = self.description
        return result


class DeletedReferencedMessage:
    """A special sentinel type given when the resolved message reference
    points to a deleted message.

    The purpose of this class is to separate referenced messages that could not be
    fetched and those that were previously fetched but have since been deleted.

    .. versionadded:: 1.6
    """

    __slots__ = ('_parent',)

    def __init__(self, parent: MessageReference):
        self._parent: MessageReference = parent

    def __repr__(self) -> str:
        return f"<DeletedReferencedMessage id={self.id} channel_id={self.channel_id} guild_id={self.guild_id!r}>"

    @property
    def id(self) -> int:
        """:class:`int`: The message ID of the deleted referenced message."""
        # the parent's message id won't be None here
        return self._parent.message_id  # type: ignore

    @property
    def channel_id(self) -> int:
        """:class:`int`: The channel ID of the deleted referenced message."""
        return self._parent.channel_id

    @property
    def guild_id(self) -> Optional[int]:
        """Optional[:class:`int`]: The guild ID of the deleted referenced message."""
        return self._parent.guild_id


class MessageSnapshot:
    """Represents a message snapshot attached to a forwarded message.

    .. versionadded:: 2.5

    Attributes
    -----------
    type: :class:`MessageType`
        The type of the forwarded message.
    content: :class:`str`
        The actual contents of the forwarded message.
    embeds: List[:class:`Embed`]
        A list of embeds the forwarded message has.
    attachments: List[:class:`Attachment`]
        A list of attachments given to the forwarded message.
    created_at: :class:`datetime.datetime`
        The forwarded message's time of creation.
    flags: :class:`MessageFlags`
        Extra features of the the message snapshot.
    stickers: List[:class:`StickerItem`]
        A list of sticker items given to the message.
    components: List[Union[:class:`ActionRow`, :class:`Button`, :class:`SelectMenu`, :class:`Container`, :class:`SectionComponent`, :class:`TextDisplay`, :class:`MediaGalleryComponent`, :class:`FileComponent`, :class:`SeparatorComponent`, :class:`ThumbnailComponent`]]
        A list of components in the message.
    """

    __slots__ = (
        '_cs_raw_channel_mentions',
        '_cs_cached_message',
        '_cs_raw_mentions',
        '_cs_raw_role_mentions',
        '_edited_timestamp',
        'attachments',
        'content',
        'embeds',
        'flags',
        'created_at',
        'type',
        'stickers',
        'components',
        '_state',
    )

    @classmethod
    def _from_value(
        cls,
        state: ConnectionState,
        message_snapshots: Optional[List[Dict[Literal['message'], MessageSnapshotPayload]]],
    ) -> List[Self]:
        if not message_snapshots:
            return []

        return [cls(state, snapshot['message']) for snapshot in message_snapshots]

    def __init__(self, state: ConnectionState, data: MessageSnapshotPayload):
        self.type: MessageType = try_enum(MessageType, data['type'])
        self.content: str = data['content']
        self.embeds: List[Embed] = [Embed.from_dict(a) for a in data['embeds']]
        self.attachments: List[Attachment] = [Attachment(data=a, state=state) for a in data['attachments']]
        self.created_at: datetime.datetime = utils.parse_time(data['timestamp'])
        self._edited_timestamp: Optional[datetime.datetime] = utils.parse_time(data['edited_timestamp'])
        self.flags: MessageFlags = MessageFlags._from_value(data.get('flags', 0))
        self.stickers: List[StickerItem] = [StickerItem(data=d, state=state) for d in data.get('sticker_items', [])]

        self.components: List[MessageComponentType] = []
        for component_data in data.get('components', []):
            component = _component_factory(component_data, state)  # type: ignore
            if component is not None:
                self.components.append(component)

        self._state: ConnectionState = state

    def __repr__(self) -> str:
        name = self.__class__.__name__
        return f'<{name} type={self.type!r} created_at={self.created_at!r} flags={self.flags!r}>'

    @utils.cached_slot_property('_cs_raw_mentions')
    def raw_mentions(self) -> List[int]:
        """List[:class:`int`]: A property that returns an array of user IDs matched with
        the syntax of ``<@user_id>`` in the message content.

        This allows you to receive the user IDs of mentioned users
        even in a private message context.
        """
        return [int(x) for x in re.findall(r'<@!?([0-9]{15,20})>', self.content)]

    @utils.cached_slot_property('_cs_raw_channel_mentions')
    def raw_channel_mentions(self) -> List[int]:
        """List[:class:`int`]: A property that returns an array of channel IDs matched with
        the syntax of ``<#channel_id>`` in the message content.
        """
        return [int(x) for x in re.findall(r'<#([0-9]{15,20})>', self.content)]

    @utils.cached_slot_property('_cs_raw_role_mentions')
    def raw_role_mentions(self) -> List[int]:
        """List[:class:`int`]: A property that returns an array of role IDs matched with
        the syntax of ``<@&role_id>`` in the message content.
        """
        return [int(x) for x in re.findall(r'<@&([0-9]{15,20})>', self.content)]

    @utils.cached_slot_property('_cs_cached_message')
    def cached_message(self) -> Optional[Message]:
        """Optional[:class:`Message`]: Returns the cached message this snapshot points to, if any."""
        state = self._state
        return (
            utils.find(
                lambda m: (
                    m.created_at == self.created_at
                    and m.edited_at == self.edited_at
                    and m.content == self.content
                    and m.embeds == self.embeds
                    and m.components == self.components
                    and m.stickers == self.stickers
                    and m.attachments == self.attachments
                    and m.flags == self.flags
                ),
                reversed(state._messages),
            )
            if state._messages
            else None
        )

    @property
    def edited_at(self) -> Optional[datetime.datetime]:
        """Optional[:class:`datetime.datetime`]: An aware UTC datetime object containing the edited time of the forwarded message."""
        return self._edited_timestamp


class MessageReference:
    """Represents a reference to a :class:`~discord.Message`.

    .. versionadded:: 1.5

    .. versionchanged:: 1.6
        This class can now be constructed by users.

    Attributes
    -----------
    type: :class:`MessageReferenceType`
        The type of message reference.

        .. versionadded:: 2.5
    message_id: Optional[:class:`int`]
        The id of the message referenced.
        This can be ``None`` when this message reference was retrieved from
        a system message of one of the following types:

        - :attr:`MessageType.channel_follow_add`
        - :attr:`MessageType.thread_created`
    channel_id: :class:`int`
        The channel id of the message referenced.
    guild_id: Optional[:class:`int`]
        The guild id of the message referenced.
    fail_if_not_exists: :class:`bool`
        Whether the referenced message should raise :class:`HTTPException`
        if the message no longer exists or Discord could not fetch the message.

        .. versionadded:: 1.7

    resolved: Optional[Union[:class:`Message`, :class:`DeletedReferencedMessage`]]
        The message that this reference resolved to. If this is ``None``
        then the original message was not fetched either due to the Discord API
        not attempting to resolve it or it not being available at the time of creation.
        If the message was resolved at a prior point but has since been deleted then
        this will be of type :class:`DeletedReferencedMessage`.

        .. versionadded:: 1.6
    """

    __slots__ = ('type', 'message_id', 'channel_id', 'guild_id', 'fail_if_not_exists', 'resolved', '_state')

    def __init__(
        self,
        *,
        message_id: int,
        channel_id: int,
        guild_id: Optional[int] = None,
        fail_if_not_exists: bool = True,
        type: MessageReferenceType = MessageReferenceType.reply,
    ):
        self._state: Optional[ConnectionState] = None
        self.type: MessageReferenceType = type
        self.resolved: Optional[Union[Message, DeletedReferencedMessage]] = None
        self.message_id: Optional[int] = message_id
        self.channel_id: int = channel_id
        self.guild_id: Optional[int] = guild_id
        self.fail_if_not_exists: bool = fail_if_not_exists

    @classmethod
    def with_state(cls, state: ConnectionState, data: MessageReferencePayload) -> Self:
        self = cls.__new__(cls)
        self.type = try_enum(MessageReferenceType, data.get('type', 0))
        self.message_id = utils._get_as_snowflake(data, 'message_id')
        self.channel_id = int(data['channel_id'])
        self.guild_id = utils._get_as_snowflake(data, 'guild_id')
        self.fail_if_not_exists = data.get('fail_if_not_exists', True)
        self._state = state
        self.resolved = None
        return self

    @classmethod
    def from_message(
        cls,
        message: PartialMessage,
        *,
        fail_if_not_exists: bool = True,
        type: MessageReferenceType = MessageReferenceType.reply,
    ) -> Self:
        """Creates a :class:`MessageReference` from an existing :class:`~discord.Message`.

        .. versionadded:: 1.6

        Parameters
        ----------
        message: :class:`~discord.Message`
            The message to be converted into a reference.
        fail_if_not_exists: :class:`bool`
            Whether the referenced message should raise :class:`HTTPException`
            if the message no longer exists or Discord could not fetch the message.

            .. versionadded:: 1.7
        type: :class:`~discord.MessageReferenceType`
            The type of message reference this is.

            .. versionadded:: 2.5

        Returns
        -------
        :class:`MessageReference`
            A reference to the message.
        """
        self = cls(
            message_id=message.id,
            channel_id=message.channel.id,
            guild_id=getattr(message.guild, 'id', None),
            fail_if_not_exists=fail_if_not_exists,
            type=type,
        )
        self._state = message._state
        return self

    @property
    def cached_message(self) -> Optional[Message]:
        """Optional[:class:`~discord.Message`]: The cached message, if found in the internal message cache."""
        return self._state and self._state._get_message(self.message_id)

    @property
    def jump_url(self) -> str:
        """:class:`str`: Returns a URL that allows the client to jump to the referenced message.

        .. versionadded:: 1.7
        """
        guild_id = self.guild_id if self.guild_id is not None else '@me'
        return f'https://discord.com/channels/{guild_id}/{self.channel_id}/{self.message_id}'

    def __repr__(self) -> str:
        return f'<MessageReference message_id={self.message_id!r} channel_id={self.channel_id!r} guild_id={self.guild_id!r}>'

    def to_dict(self) -> MessageReferencePayload:
        result: Dict[str, Any] = (
            {'type': self.type.value, 'message_id': self.message_id} if self.message_id is not None else {}
        )
        result['channel_id'] = self.channel_id
        if self.guild_id is not None:
            result['guild_id'] = self.guild_id
        if self.fail_if_not_exists is not None:
            result['fail_if_not_exists'] = self.fail_if_not_exists
        return result  # type: ignore # Type checker doesn't understand these are the same.

    to_message_reference_dict = to_dict


class MessageInteraction(Hashable):
    """Represents the interaction that a :class:`Message` is a response to.

    .. versionadded:: 2.0

    .. container:: operations

        .. describe:: x == y

            Checks if two message interactions are equal.

        .. describe:: x != y

            Checks if two message interactions are not equal.

        .. describe:: hash(x)

            Returns the message interaction's hash.

    Attributes
    -----------
    id: :class:`int`
        The interaction ID.
    type: :class:`InteractionType`
        The interaction type.
    name: :class:`str`
        The name of the interaction.
    user: Union[:class:`User`, :class:`Member`]
        The user or member that invoked the interaction.
    """

    __slots__: Tuple[str, ...] = ('id', 'type', 'name', 'user')

    def __init__(self, *, state: ConnectionState, guild: Optional[Guild], data: MessageInteractionPayload) -> None:
        self.id: int = int(data['id'])
        self.type: InteractionType = try_enum(InteractionType, data['type'])
        self.name: str = data['name']
        self.user: Union[User, Member] = MISSING

        try:
            payload = data['member']  # pyright: ignore[reportTypedDictNotRequiredAccess]
        except KeyError:
            self.user = state.create_user(data['user'])
        else:
            if guild is None:
                # This is an unfortunate data loss, but it's better than giving bad data
                # This is also an incredibly rare scenario.
                self.user = state.create_user(data['user'])
            else:
                payload['user'] = data['user']
                self.user = Member(data=payload, guild=guild, state=state)  # type: ignore

    def __repr__(self) -> str:
        return f'<MessageInteraction id={self.id} name={self.name!r} type={self.type!r} user={self.user!r}>'

    @property
    def created_at(self) -> datetime.datetime:
        """:class:`datetime.datetime`: The interaction's creation time in UTC."""
        return utils.snowflake_time(self.id)


class MessageInteractionMetadata(Hashable):
    """Represents the interaction metadata of a :class:`Message` if
    it was sent in response to an interaction.

    .. versionadded:: 2.4

    .. container:: operations

        .. describe:: x == y

            Checks if two message interactions are equal.

        .. describe:: x != y

            Checks if two message interactions are not equal.

        .. describe:: hash(x)

            Returns the message interaction's hash.

    Attributes
    -----------
    id: :class:`int`
        The interaction ID.
    type: :class:`InteractionType`
        The interaction type.
    user: :class:`User`
        The user that invoked the interaction.
    original_response_message_id: Optional[:class:`int`]
        The ID of the original response message if the message is a follow-up.
    interacted_message_id: Optional[:class:`int`]
        The ID of the message that containes the interactive components, if applicable.
    modal_interaction: Optional[:class:`.MessageInteractionMetadata`]
        The metadata of the modal submit interaction that triggered this interaction, if applicable.
    target_user: Optional[:class:`User`]
        The user the command was run on, only applicable to user context menus.

        .. versionadded:: 2.5
    target_message_id: Optional[:class:`int`]
        The ID of the message the command was run on, only applicable to message context menus.

        .. versionadded:: 2.5
    """

    __slots__: Tuple[str, ...] = (
        'id',
        'type',
        'user',
        'original_response_message_id',
        'interacted_message_id',
        'modal_interaction',
        'target_user',
        'target_message_id',
        '_integration_owners',
        '_state',
        '_guild',
    )

    def __init__(self, *, state: ConnectionState, guild: Optional[Guild], data: MessageInteractionMetadataPayload) -> None:
        self._guild: Optional[Guild] = guild
        self._state: ConnectionState = state

        self.id: int = int(data['id'])
        self.type: InteractionType = try_enum(InteractionType, data['type'])
        self.user: User = state.create_user(data['user'])
        self._integration_owners: Dict[int, int] = {
            int(key): int(value) for key, value in data.get('authorizing_integration_owners', {}).items()
        }

        self.original_response_message_id: Optional[int] = None
        try:
            self.original_response_message_id = int(data['original_response_message_id'])  # type: ignore # EAFP
        except KeyError:
            pass

        self.interacted_message_id: Optional[int] = None
        try:
            self.interacted_message_id = int(data['interacted_message_id'])  # type: ignore # EAFP
        except KeyError:
            pass

        self.modal_interaction: Optional[MessageInteractionMetadata] = None
        try:
            self.modal_interaction = MessageInteractionMetadata(
                state=state, guild=guild, data=data['triggering_interaction_metadata']  # type: ignore # EAFP
            )
        except KeyError:
            pass

        self.target_user: Optional[User] = None
        try:
            self.target_user = state.create_user(data['target_user'])  # type: ignore # EAFP
        except KeyError:
            pass

        self.target_message_id: Optional[int] = None
        try:
            self.target_message_id = int(data['target_message_id'])  # type: ignore # EAFP
        except KeyError:
            pass

    def __repr__(self) -> str:
        return f'<MessageInteraction id={self.id} type={self.type!r} user={self.user!r}>'

    @property
    def created_at(self) -> datetime.datetime:
        """:class:`datetime.datetime`: The interaction's creation time in UTC."""
        return utils.snowflake_time(self.id)

    @property
    def original_response_message(self) -> Optional[Message]:
        """Optional[:class:`~discord.Message`]: The original response message if the message
        is a follow-up and is found in cache.
        """
        if self.original_response_message_id:
            return self._state._get_message(self.original_response_message_id)
        return None

    @property
    def interacted_message(self) -> Optional[Message]:
        """Optional[:class:`~discord.Message`]: The message that
        containes the interactive components, if applicable and is found in cache.
        """
        if self.interacted_message_id:
            return self._state._get_message(self.interacted_message_id)
        return None

    @property
    def target_message(self) -> Optional[Message]:
        """Optional[:class:`~discord.Message`]: The target message, if applicable and is found in cache.

        .. versionadded:: 2.5
        """
        if self.target_message_id:
            return self._state._get_message(self.target_message_id)
        return None

    def is_guild_integration(self) -> bool:
        """:class:`bool`: Returns ``True`` if the interaction is a guild integration."""
        if self._guild:
            return self._guild.id == self._integration_owners.get(0)

        return False

    def is_user_integration(self) -> bool:
        """:class:`bool`: Returns ``True`` if the interaction is a user integration."""
        return self.user.id == self._integration_owners.get(1)


def flatten_handlers(cls: Type[Message]) -> Type[Message]:
    prefix = len('_handle_')
    handlers = [
        (key[prefix:], value)
        for key, value in cls.__dict__.items()
        if key.startswith('_handle_') and key != '_handle_member'
    ]

    # store _handle_member last
    handlers.append(('member', cls._handle_member))
    cls._HANDLERS = handlers
    cls._CACHED_SLOTS = [attr for attr in cls.__slots__ if attr.startswith('_cs_')]
    return cls


class MessageApplication:
    """Represents a message's application data from a :class:`~discord.Message`.

    .. versionadded:: 2.0

    Attributes
    -----------
    id: :class:`int`
        The application ID.
    description: :class:`str`
        The application description.
    name: :class:`str`
        The application's name.
    """

    __slots__ = ('_state', '_icon', '_cover_image', 'id', 'description', 'name')

    def __init__(self, *, state: ConnectionState, data: MessageApplicationPayload) -> None:
        self._state: ConnectionState = state
        self.id: int = int(data['id'])
        self.description: str = data['description']
        self.name: str = data['name']
        self._icon: Optional[str] = data['icon']
        self._cover_image: Optional[str] = data.get('cover_image')

    def __str__(self) -> str:
        return self.name

    def __repr__(self) -> str:
        return f'<MessageApplication id={self.id} name={self.name!r}>'

    @property
    def icon(self) -> Optional[Asset]:
        """Optional[:class:`Asset`]: The application's icon, if any."""
        if self._icon:
            return Asset._from_app_icon(state=self._state, object_id=self.id, icon_hash=self._icon, asset_type='icon')
        return None

    @property
    def cover(self) -> Optional[Asset]:
        """Optional[:class:`Asset`]: The application's cover image, if any."""
        if self._cover_image:
            return Asset._from_app_icon(
                state=self._state, object_id=self.id, icon_hash=self._cover_image, asset_type='cover_image'
            )
        return None


class CallMessage:
    """Represents a message's call data in a private channel from a :class:`~discord.Message`.

    .. versionadded:: 2.5

    Attributes
    -----------
    ended_timestamp: Optional[:class:`datetime.datetime`]
        The timestamp the call has ended.
    participants: List[:class:`User`]
        A list of users that participated in the call.
    """

    __slots__ = ('_message', 'ended_timestamp', 'participants')

    def __repr__(self) -> str:
        return f'<CallMessage participants={self.participants!r}>'

    def __init__(self, *, state: ConnectionState, message: Message, data: CallMessagePayload):
        self._message: Message = message
        self.ended_timestamp: Optional[datetime.datetime] = utils.parse_time(data.get('ended_timestamp'))
        self.participants: List[User] = []

        for user_id in data['participants']:
            user_id = int(user_id)
            if user_id == self._message.author.id:
                self.participants.append(self._message.author)  # type: ignore # can't be a Member here
            else:
                user = state.get_user(user_id)
                if user is not None:
                    self.participants.append(user)

    @property
    def duration(self) -> datetime.timedelta:
        """:class:`datetime.timedelta`: The duration the call has lasted or is already ongoing."""
        if self.ended_timestamp is None:
            return utils.utcnow() - self._message.created_at
        else:
            return self.ended_timestamp - self._message.created_at

    def is_ended(self) -> bool:
        """:class:`bool`: Whether the call is ended or not."""
        return self.ended_timestamp is not None


class RoleSubscriptionInfo:
    """Represents a message's role subscription information.

    This is currently only attached to messages of type :attr:`MessageType.role_subscription_purchase`.

    .. versionadded:: 2.0

    Attributes
    -----------
    role_subscription_listing_id: :class:`int`
        The ID of the SKU and listing that the user is subscribed to.
    tier_name: :class:`str`
        The name of the tier that the user is subscribed to.
    total_months_subscribed: :class:`int`
        The cumulative number of months that the user has been subscribed for.
    is_renewal: :class:`bool`
        Whether this notification is for a renewal rather than a new purchase.
    """

    __slots__ = (
        'role_subscription_listing_id',
        'tier_name',
        'total_months_subscribed',
        'is_renewal',
    )

    def __init__(self, data: RoleSubscriptionDataPayload) -> None:
        self.role_subscription_listing_id: int = int(data['role_subscription_listing_id'])
        self.tier_name: str = data['tier_name']
        self.total_months_subscribed: int = data['total_months_subscribed']
        self.is_renewal: bool = data['is_renewal']


class GuildProductPurchase:
    """Represents a message's guild product that the user has purchased.

    .. versionadded:: 2.5

    Attributes
    -----------
    listing_id: :class:`int`
        The ID of the listing that the user has purchased.
    product_name: :class:`str`
        The name of the product that the user has purchased.
    """

    __slots__ = ('listing_id', 'product_name')

    def __init__(self, data: GuildProductPurchasePayload) -> None:
        self.listing_id: int = int(data['listing_id'])
        self.product_name: str = data['product_name']

    def __hash__(self) -> int:
        return self.listing_id >> 22

    def __eq__(self, other: object) -> bool:
        return isinstance(other, GuildProductPurchase) and other.listing_id == self.listing_id

    def __ne__(self, other: object) -> bool:
        return not self.__eq__(other)


class PurchaseNotification:
    """Represents a message's purchase notification data.

    This is currently only attached to messages of type :attr:`MessageType.purchase_notification`.

    .. versionadded:: 2.5

    Attributes
    -----------
    guild_product_purchase: Optional[:class:`GuildProductPurchase`]
        The guild product purchase that prompted the message.
    """

    __slots__ = ('_type', 'guild_product_purchase')

    def __init__(self, data: PurchaseNotificationResponsePayload) -> None:
        self._type: int = data['type']

        self.guild_product_purchase: Optional[GuildProductPurchase] = None
        guild_product_purchase = data.get('guild_product_purchase')
        if guild_product_purchase is not None:
            self.guild_product_purchase = GuildProductPurchase(guild_product_purchase)


class PartialMessage(Hashable):
    """Represents a partial message to aid with working messages when only
    a message and channel ID are present.

    There are two ways to construct this class. The first one is through
    the constructor itself, and the second is via the following:

    - :meth:`TextChannel.get_partial_message`
    - :meth:`VoiceChannel.get_partial_message`
    - :meth:`StageChannel.get_partial_message`
    - :meth:`Thread.get_partial_message`
    - :meth:`DMChannel.get_partial_message`

    Note that this class is trimmed down and has no rich attributes.

    .. versionadded:: 1.6

    .. container:: operations

        .. describe:: x == y

            Checks if two partial messages are equal.

        .. describe:: x != y

            Checks if two partial messages are not equal.

        .. describe:: hash(x)

            Returns the partial message's hash.

    Attributes
    -----------
    channel: Union[:class:`PartialMessageable`, :class:`TextChannel`, :class:`StageChannel`, :class:`VoiceChannel`, :class:`Thread`, :class:`DMChannel`]
        The channel associated with this partial message.
    id: :class:`int`
        The message ID.
    guild: Optional[:class:`Guild`]
        The guild that the partial message belongs to, if applicable.
    """

    __slots__ = ('channel', 'id', '_cs_guild', '_state', 'guild')

    def __init__(self, *, channel: MessageableChannel, id: int) -> None:
        if not isinstance(channel, PartialMessageable) and channel.type not in (
            ChannelType.text,
            ChannelType.voice,
            ChannelType.stage_voice,
            ChannelType.news,
            ChannelType.private,
            ChannelType.news_thread,
            ChannelType.public_thread,
            ChannelType.private_thread,
        ):
            raise TypeError(
                f'expected PartialMessageable, TextChannel, StageChannel, VoiceChannel, DMChannel or Thread not {type(channel)!r}'
            )

        self.channel: MessageableChannel = channel
        self._state: ConnectionState = channel._state
        self.id: int = id

        self.guild: Optional[Guild] = getattr(channel, 'guild', None)

    def _update(self, data: MessageUpdateEvent) -> None:
        # This is used for duck typing purposes.
        # Just do nothing with the data.
        pass

    # Also needed for duck typing purposes
    # n.b. not exposed
    pinned: Any = property(None, lambda x, y: None)

    def __repr__(self) -> str:
        return f'<PartialMessage id={self.id} channel={self.channel!r}>'

    @property
    def created_at(self) -> datetime.datetime:
        """:class:`datetime.datetime`: The partial message's creation time in UTC."""
        return utils.snowflake_time(self.id)

    @property
    def jump_url(self) -> str:
        """:class:`str`: Returns a URL that allows the client to jump to this message."""
        guild_id = getattr(self.guild, 'id', '@me')
        return f'https://discord.com/channels/{guild_id}/{self.channel.id}/{self.id}'

    @property
    def thread(self) -> Optional[Thread]:
        """Optional[:class:`Thread`]: The public thread created from this message, if it exists.

        .. note::

            This does not retrieve archived threads, as they are not retained in the internal
            cache. Use :meth:`fetch_thread` instead.

        .. versionadded:: 2.4
        """
        if self.guild is not None:
            return self.guild.get_thread(self.id)

    async def fetch(self) -> Message:
        """|coro|

        Fetches the partial message to a full :class:`Message`.

        Raises
        --------
        NotFound
            The message was not found.
        Forbidden
            You do not have the permissions required to get a message.
        HTTPException
            Retrieving the message failed.

        Returns
        --------
        :class:`Message`
            The full message.
        """

        data = await self._state.http.get_message(self.channel.id, self.id)
        return self._state.create_message(channel=self.channel, data=data)

    async def delete(self, *, delay: Optional[float] = None) -> None:
        """|coro|

        Deletes the message.

        Your own messages could be deleted without any proper permissions. However to
        delete other people's messages, you must have :attr:`~Permissions.manage_messages`.

        .. versionchanged:: 1.1
            Added the new ``delay`` keyword-only parameter.

        Parameters
        -----------
        delay: Optional[:class:`float`]
            If provided, the number of seconds to wait in the background
            before deleting the message. If the deletion fails then it is silently ignored.

        Raises
        ------
        Forbidden
            You do not have proper permissions to delete the message.
        NotFound
            The message was deleted already
        HTTPException
            Deleting the message failed.
        """
        if delay is not None:

            async def delete(delay: float):
                await asyncio.sleep(delay)
                try:
                    await self._state.http.delete_message(self.channel.id, self.id)
                except HTTPException:
                    pass

            asyncio.create_task(delete(delay))
        else:
            await self._state.http.delete_message(self.channel.id, self.id)

    @overload
    async def edit(
        self,
        *,
        view: LayoutView,
        attachments: Sequence[Union[Attachment, File]] = ...,
        delete_after: Optional[float] = ...,
        allowed_mentions: Optional[AllowedMentions] = ...,
    ) -> Message:
        ...

    @overload
    async def edit(
        self,
        *,
        content: Optional[str] = ...,
        embed: Optional[Embed] = ...,
        attachments: Sequence[Union[Attachment, File]] = ...,
        delete_after: Optional[float] = ...,
        allowed_mentions: Optional[AllowedMentions] = ...,
        view: Optional[View] = ...,
    ) -> Message:
        ...

    @overload
    async def edit(
        self,
        *,
        content: Optional[str] = ...,
        embeds: Sequence[Embed] = ...,
        attachments: Sequence[Union[Attachment, File]] = ...,
        delete_after: Optional[float] = ...,
        allowed_mentions: Optional[AllowedMentions] = ...,
        view: Optional[View] = ...,
    ) -> Message:
        ...

    async def edit(
        self,
        *,
        content: Optional[str] = MISSING,
        embed: Optional[Embed] = MISSING,
        embeds: Sequence[Embed] = MISSING,
        attachments: Sequence[Union[Attachment, File]] = MISSING,
        delete_after: Optional[float] = None,
        allowed_mentions: Optional[AllowedMentions] = MISSING,
        view: Optional[BaseView] = MISSING,
    ) -> Message:
        """|coro|

        Edits the message.

        The content must be able to be transformed into a string via ``str(content)``.

        .. versionchanged:: 2.0
            Edits are no longer in-place, the newly edited message is returned instead.

        .. versionchanged:: 2.0
            This function will now raise :exc:`TypeError` instead of
            ``InvalidArgument``.

        Parameters
        -----------
        content: Optional[:class:`str`]
            The new content to replace the message with.
            Could be ``None`` to remove the content.
        embed: Optional[:class:`Embed`]
            The new embed to replace the original with.
            Could be ``None`` to remove the embed.
        embeds: List[:class:`Embed`]
            The new embeds to replace the original with. Must be a maximum of 10.
            To remove all embeds ``[]`` should be passed.

            .. versionadded:: 2.0
        attachments: List[Union[:class:`Attachment`, :class:`File`]]
            A list of attachments to keep in the message as well as new files to upload. If ``[]`` is passed
            then all attachments are removed.

            .. note::

                New files will always appear after current attachments.

            .. versionadded:: 2.0
        delete_after: Optional[:class:`float`]
            If provided, the number of seconds to wait in the background
            before deleting the message we just edited. If the deletion fails,
            then it is silently ignored.
        allowed_mentions: Optional[:class:`~discord.AllowedMentions`]
            Controls the mentions being processed in this message. If this is
            passed, then the object is merged with :attr:`~discord.Client.allowed_mentions`.
            The merging behaviour only overrides attributes that have been explicitly passed
            to the object, otherwise it uses the attributes set in :attr:`~discord.Client.allowed_mentions`.
            If no object is passed at all then the defaults given by :attr:`~discord.Client.allowed_mentions`
            are used instead.

            .. versionadded:: 1.4
        view: Optional[Union[:class:`~discord.ui.View`, :class:`~discord.ui.LayoutView`]]
            The updated view to update this message with. If ``None`` is passed then
            the view is removed.

<<<<<<< HEAD
=======
            .. note::

                If you want to update the message to have a :class:`~discord.ui.LayoutView`, you must
                explicitly set to ``None`` or empty array, as required, the ``content``, ``embed``,
                ``embeds``, and ``attachments`` parameters.

>>>>>>> b699e7e5
            .. versionchanged:: 2.6
                This now accepts :class:`~discord.ui.LayoutView` instances.

        Raises
        -------
        HTTPException
            Editing the message failed.
        Forbidden
            Tried to suppress a message without permissions or
            edited a message's content or embed that isn't yours.
        NotFound
            This message does not exist.
        TypeError
            You specified both ``embed`` and ``embeds``

        Returns
        --------
        :class:`Message`
            The newly edited message.
        """

        if content is not MISSING:
            previous_allowed_mentions = self._state.allowed_mentions
        else:
            previous_allowed_mentions = None

        if view is not MISSING:
            self._state.prevent_view_updates_for(self.id)

        with handle_message_parameters(
            content=content,
            embed=embed,
            embeds=embeds,
            attachments=attachments,
            view=view,
            allowed_mentions=allowed_mentions,
            previous_allowed_mentions=previous_allowed_mentions,
        ) as params:
            data = await self._state.http.edit_message(self.channel.id, self.id, params=params)
            message = Message(state=self._state, channel=self.channel, data=data)

        if view and not view.is_finished() and view.is_dispatchable():
            interaction: Optional[MessageInteractionMetadata] = getattr(self, 'interaction_metadata', None)
            if interaction is not None:
                self._state.store_view(view, self.id, interaction_id=interaction.id)
            else:
                self._state.store_view(view, self.id)

        if delete_after is not None:
            await self.delete(delay=delete_after)

        return message

    async def publish(self) -> None:
        """|coro|

        Publishes this message to the channel's followers.

        The message must have been sent in a news channel.
        You must have :attr:`~Permissions.send_messages` to do this.

        If the message is not your own then :attr:`~Permissions.manage_messages`
        is also needed.

        Raises
        -------
        Forbidden
            You do not have the proper permissions to publish this message
            or the channel is not a news channel.
        HTTPException
            Publishing the message failed.
        """

        await self._state.http.publish_message(self.channel.id, self.id)

    async def pin(self, *, reason: Optional[str] = None) -> None:
        """|coro|

        Pins the message.

        You must have :attr:`~Permissions.manage_messages` to do
        this in a non-private channel context.

        Parameters
        -----------
        reason: Optional[:class:`str`]
            The reason for pinning the message. Shows up on the audit log.

            .. versionadded:: 1.4

        Raises
        -------
        Forbidden
            You do not have permissions to pin the message.
        NotFound
            The message or channel was not found or deleted.
        HTTPException
            Pinning the message failed, probably due to the channel
            having more than 50 pinned messages.
        """

        await self._state.http.pin_message(self.channel.id, self.id, reason=reason)
        # pinned exists on PartialMessage for duck typing purposes
        self.pinned = True

    async def unpin(self, *, reason: Optional[str] = None) -> None:
        """|coro|

        Unpins the message.

        You must have :attr:`~Permissions.manage_messages` to do
        this in a non-private channel context.

        Parameters
        -----------
        reason: Optional[:class:`str`]
            The reason for unpinning the message. Shows up on the audit log.

            .. versionadded:: 1.4

        Raises
        -------
        Forbidden
            You do not have permissions to unpin the message.
        NotFound
            The message or channel was not found or deleted.
        HTTPException
            Unpinning the message failed.
        """

        await self._state.http.unpin_message(self.channel.id, self.id, reason=reason)
        # pinned exists on PartialMessage for duck typing purposes
        self.pinned = False

    async def add_reaction(self, emoji: Union[EmojiInputType, Reaction], /) -> None:
        """|coro|

        Adds a reaction to the message.

        The emoji may be a unicode emoji or a custom guild :class:`Emoji`.

        You must have :attr:`~Permissions.read_message_history`
        to do this. If nobody else has reacted to the message using this
        emoji, :attr:`~Permissions.add_reactions` is required.

        .. versionchanged:: 2.0

            ``emoji`` parameter is now positional-only.

        .. versionchanged:: 2.0
            This function will now raise :exc:`TypeError` instead of
            ``InvalidArgument``.

        Parameters
        ------------
        emoji: Union[:class:`Emoji`, :class:`Reaction`, :class:`PartialEmoji`, :class:`str`]
            The emoji to react with.

        Raises
        --------
        HTTPException
            Adding the reaction failed.
        Forbidden
            You do not have the proper permissions to react to the message.
        NotFound
            The emoji you specified was not found.
        TypeError
            The emoji parameter is invalid.
        """

        emoji = convert_emoji_reaction(emoji)
        await self._state.http.add_reaction(self.channel.id, self.id, emoji)

    async def remove_reaction(self, emoji: Union[EmojiInputType, Reaction], member: Snowflake) -> None:
        """|coro|

        Remove a reaction by the member from the message.

        The emoji may be a unicode emoji or a custom guild :class:`Emoji`.

        If the reaction is not your own (i.e. ``member`` parameter is not you) then
        :attr:`~Permissions.manage_messages` is needed.

        The ``member`` parameter must represent a member and meet
        the :class:`abc.Snowflake` abc.

        .. versionchanged:: 2.0
            This function will now raise :exc:`TypeError` instead of
            ``InvalidArgument``.

        Parameters
        ------------
        emoji: Union[:class:`Emoji`, :class:`Reaction`, :class:`PartialEmoji`, :class:`str`]
            The emoji to remove.
        member: :class:`abc.Snowflake`
            The member for which to remove the reaction.

        Raises
        --------
        HTTPException
            Removing the reaction failed.
        Forbidden
            You do not have the proper permissions to remove the reaction.
        NotFound
            The member or emoji you specified was not found.
        TypeError
            The emoji parameter is invalid.
        """

        emoji = convert_emoji_reaction(emoji)

        if member.id == self._state.self_id:
            await self._state.http.remove_own_reaction(self.channel.id, self.id, emoji)
        else:
            await self._state.http.remove_reaction(self.channel.id, self.id, emoji, member.id)

    async def clear_reaction(self, emoji: Union[EmojiInputType, Reaction]) -> None:
        """|coro|

        Clears a specific reaction from the message.

        The emoji may be a unicode emoji or a custom guild :class:`Emoji`.

        You must have :attr:`~Permissions.manage_messages` to do this.

        .. versionadded:: 1.3

        .. versionchanged:: 2.0
            This function will now raise :exc:`TypeError` instead of
            ``InvalidArgument``.

        Parameters
        -----------
        emoji: Union[:class:`Emoji`, :class:`Reaction`, :class:`PartialEmoji`, :class:`str`]
            The emoji to clear.

        Raises
        --------
        HTTPException
            Clearing the reaction failed.
        Forbidden
            You do not have the proper permissions to clear the reaction.
        NotFound
            The emoji you specified was not found.
        TypeError
            The emoji parameter is invalid.
        """

        emoji = convert_emoji_reaction(emoji)
        await self._state.http.clear_single_reaction(self.channel.id, self.id, emoji)

    async def clear_reactions(self) -> None:
        """|coro|

        Removes all the reactions from the message.

        You must have :attr:`~Permissions.manage_messages` to do this.

        Raises
        --------
        HTTPException
            Removing the reactions failed.
        Forbidden
            You do not have the proper permissions to remove all the reactions.
        """
        await self._state.http.clear_reactions(self.channel.id, self.id)

    async def create_thread(
        self,
        *,
        name: str,
        auto_archive_duration: ThreadArchiveDuration = MISSING,
        slowmode_delay: Optional[int] = None,
        reason: Optional[str] = None,
    ) -> Thread:
        """|coro|

        Creates a public thread from this message.

        You must have :attr:`~discord.Permissions.create_public_threads` in order to
        create a public thread from a message.

        The channel this message belongs in must be a :class:`TextChannel`.

        .. versionadded:: 2.0

        Parameters
        -----------
        name: :class:`str`
            The name of the thread.
        auto_archive_duration: :class:`int`
            The duration in minutes before a thread is automatically hidden from the channel list.
            If not provided, the channel's default auto archive duration is used.

            Must be one of ``60``, ``1440``, ``4320``, or ``10080``, if provided.
        slowmode_delay: Optional[:class:`int`]
            Specifies the slowmode rate limit for user in this channel, in seconds.
            The maximum value possible is ``21600``. By default no slowmode rate limit
            if this is ``None``.
        reason: Optional[:class:`str`]
            The reason for creating a new thread. Shows up on the audit log.

        Raises
        -------
        Forbidden
            You do not have permissions to create a thread.
        HTTPException
            Creating the thread failed.
        ValueError
            This message does not have guild info attached.

        Returns
        --------
        :class:`.Thread`
            The created thread.
        """
        if self.guild is None:
            raise ValueError('This message does not have guild info attached.')

        default_auto_archive_duration: ThreadArchiveDuration = getattr(self.channel, 'default_auto_archive_duration', 1440)
        data = await self._state.http.start_thread_with_message(
            self.channel.id,
            self.id,
            name=name,
            auto_archive_duration=auto_archive_duration or default_auto_archive_duration,
            rate_limit_per_user=slowmode_delay,
            reason=reason,
        )
        return Thread(guild=self.guild, state=self._state, data=data)

    async def fetch_thread(self) -> Thread:
        """|coro|

        Retrieves the public thread attached to this message.

        .. note::

            This method is an API call. For general usage, consider :attr:`thread` instead.

        .. versionadded:: 2.4

        Raises
        -------
        InvalidData
            An unknown channel type was received from Discord
            or the guild the thread belongs to is not the same
            as the one in this object points to.
        HTTPException
            Retrieving the thread failed.
        NotFound
            There is no thread attached to this message.
        Forbidden
            You do not have permission to fetch this channel.

        Returns
        --------
        :class:`.Thread`
            The public thread attached to this message.
        """
        if self.guild is None:
            raise ValueError('This message does not have guild info attached.')

        return await self.guild.fetch_channel(self.id)  # type: ignore  # Can only be Thread in this case

    @overload
    async def reply(
        self,
        *,
        file: File = ...,
        view: LayoutView,
        delete_after: float = ...,
        nonce: Union[str, int] = ...,
        allowed_mentions: AllowedMentions = ...,
        reference: Union[Message, MessageReference, PartialMessage] = ...,
        mention_author: bool = ...,
        suppress_embeds: bool = ...,
        silent: bool = ...,
    ) -> Message:
        ...

    @overload
    async def reply(
        self,
        *,
        files: Sequence[File] = ...,
        view: LayoutView,
        delete_after: float = ...,
        nonce: Union[str, int] = ...,
        allowed_mentions: AllowedMentions = ...,
        reference: Union[Message, MessageReference, PartialMessage] = ...,
        mention_author: bool = ...,
        suppress_embeds: bool = ...,
        silent: bool = ...,
    ) -> Message:
        ...

    @overload
    async def reply(
        self,
        content: Optional[str] = ...,
        *,
        tts: bool = ...,
        embed: Embed = ...,
        file: File = ...,
        stickers: Sequence[Union[GuildSticker, StickerItem]] = ...,
        delete_after: float = ...,
        nonce: Union[str, int] = ...,
        allowed_mentions: AllowedMentions = ...,
        reference: Union[Message, MessageReference, PartialMessage] = ...,
        mention_author: bool = ...,
        view: View = ...,
        suppress_embeds: bool = ...,
        silent: bool = ...,
        poll: Poll = ...,
    ) -> Message:
        ...

    @overload
    async def reply(
        self,
        content: Optional[str] = ...,
        *,
        tts: bool = ...,
        embed: Embed = ...,
        files: Sequence[File] = ...,
        stickers: Sequence[Union[GuildSticker, StickerItem]] = ...,
        delete_after: float = ...,
        nonce: Union[str, int] = ...,
        allowed_mentions: AllowedMentions = ...,
        reference: Union[Message, MessageReference, PartialMessage] = ...,
        mention_author: bool = ...,
        view: View = ...,
        suppress_embeds: bool = ...,
        silent: bool = ...,
        poll: Poll = ...,
    ) -> Message:
        ...

    @overload
    async def reply(
        self,
        content: Optional[str] = ...,
        *,
        tts: bool = ...,
        embeds: Sequence[Embed] = ...,
        file: File = ...,
        stickers: Sequence[Union[GuildSticker, StickerItem]] = ...,
        delete_after: float = ...,
        nonce: Union[str, int] = ...,
        allowed_mentions: AllowedMentions = ...,
        reference: Union[Message, MessageReference, PartialMessage] = ...,
        mention_author: bool = ...,
        view: View = ...,
        suppress_embeds: bool = ...,
        silent: bool = ...,
        poll: Poll = ...,
    ) -> Message:
        ...

    @overload
    async def reply(
        self,
        content: Optional[str] = ...,
        *,
        tts: bool = ...,
        embeds: Sequence[Embed] = ...,
        files: Sequence[File] = ...,
        stickers: Sequence[Union[GuildSticker, StickerItem]] = ...,
        delete_after: float = ...,
        nonce: Union[str, int] = ...,
        allowed_mentions: AllowedMentions = ...,
        reference: Union[Message, MessageReference, PartialMessage] = ...,
        mention_author: bool = ...,
        view: View = ...,
        suppress_embeds: bool = ...,
        silent: bool = ...,
        poll: Poll = ...,
    ) -> Message:
        ...

    async def reply(self, content: Optional[str] = None, **kwargs: Any) -> Message:
        """|coro|

        A shortcut method to :meth:`.abc.Messageable.send` to reply to the
        :class:`.Message`.

        .. versionadded:: 1.6

        .. versionchanged:: 2.0
            This function will now raise :exc:`TypeError` or
            :exc:`ValueError` instead of ``InvalidArgument``.

        Raises
        --------
        ~discord.HTTPException
            Sending the message failed.
        ~discord.Forbidden
            You do not have the proper permissions to send the message.
        ValueError
            The ``files`` list is not of the appropriate size
        TypeError
            You specified both ``file`` and ``files``.

        Returns
        ---------
        :class:`.Message`
            The message that was sent.
        """

        return await self.channel.send(content, reference=self, **kwargs)

    async def end_poll(self) -> Message:
        """|coro|

        Ends the :class:`Poll` attached to this message.

        This can only be done if you are the message author.

        If the poll was successfully ended, then it returns the updated :class:`Message`.

        Raises
        ------
        ~discord.HTTPException
            Ending the poll failed.

        Returns
        -------
        :class:`.Message`
            The updated message.
        """

        data = await self._state.http.end_poll(self.channel.id, self.id)

        return Message(state=self._state, channel=self.channel, data=data)

    def to_reference(
        self,
        *,
        fail_if_not_exists: bool = True,
        type: MessageReferenceType = MessageReferenceType.reply,
    ) -> MessageReference:
        """Creates a :class:`~discord.MessageReference` from the current message.

        .. versionadded:: 1.6

        Parameters
        ----------
        fail_if_not_exists: :class:`bool`
            Whether the referenced message should raise :class:`HTTPException`
            if the message no longer exists or Discord could not fetch the message.

            .. versionadded:: 1.7
        type: :class:`MessageReferenceType`
            The type of message reference.

            .. versionadded:: 2.5

        Returns
        ---------
        :class:`~discord.MessageReference`
            The reference to this message.
        """

        return MessageReference.from_message(self, fail_if_not_exists=fail_if_not_exists, type=type)

    async def forward(
        self,
        destination: MessageableChannel,
        *,
        fail_if_not_exists: bool = True,
    ) -> Message:
        """|coro|

        Forwards this message to a channel.

        .. versionadded:: 2.5

        Parameters
        ----------
        destination: :class:`~discord.abc.Messageable`
            The channel to forward this message to.
        fail_if_not_exists: :class:`bool`
            Whether replying using the message reference should raise :class:`HTTPException`
            if the message no longer exists or Discord could not fetch the message.

        Raises
        ------
        ~discord.HTTPException
            Forwarding the message failed.

        Returns
        -------
        :class:`.Message`
            The message sent to the channel.
        """
        reference = self.to_reference(
            fail_if_not_exists=fail_if_not_exists,
            type=MessageReferenceType.forward,
        )
        ret = await destination.send(reference=reference)
        return ret

    def to_message_reference_dict(self) -> MessageReferencePayload:
        data: MessageReferencePayload = {
            'message_id': self.id,
            'channel_id': self.channel.id,
        }

        if self.guild is not None:
            data['guild_id'] = self.guild.id

        return data


@flatten_handlers
class Message(PartialMessage, Hashable):
    r"""Represents a message from Discord.

    .. container:: operations

        .. describe:: x == y

            Checks if two messages are equal.

        .. describe:: x != y

            Checks if two messages are not equal.

        .. describe:: hash(x)

            Returns the message's hash.

    Attributes
    -----------
    tts: :class:`bool`
        Specifies if the message was done with text-to-speech.
        This can only be accurately received in :func:`on_message` due to
        a discord limitation.
    type: :class:`MessageType`
        The type of message. In most cases this should not be checked, but it is helpful
        in cases where it might be a system message for :attr:`system_content`.
    author: Union[:class:`Member`, :class:`abc.User`]
        A :class:`Member` that sent the message. If :attr:`channel` is a
        private channel or the user has the left the guild, then it is a :class:`User` instead.
    content: :class:`str`
        The actual contents of the message.
        If :attr:`Intents.message_content` is not enabled this will always be an empty string
        unless the bot is mentioned or the message is a direct message.
    nonce: Optional[Union[:class:`str`, :class:`int`]]
        The value used by the discord guild and the client to verify that the message is successfully sent.
        This is not stored long term within Discord's servers and is only used ephemerally.
    embeds: List[:class:`Embed`]
        A list of embeds the message has.
        If :attr:`Intents.message_content` is not enabled this will always be an empty list
        unless the bot is mentioned or the message is a direct message.
    channel: Union[:class:`TextChannel`, :class:`StageChannel`, :class:`VoiceChannel`, :class:`Thread`, :class:`DMChannel`, :class:`GroupChannel`, :class:`PartialMessageable`]
        The :class:`TextChannel` or :class:`Thread` that the message was sent from.
        Could be a :class:`DMChannel` or :class:`GroupChannel` if it's a private message.
    reference: Optional[:class:`~discord.MessageReference`]
        The message that this message references. This is only applicable to
        message replies (:attr:`MessageType.reply`), crossposted messages created by
        a followed channel integration, forwarded messages, and messages of type:

        - :attr:`MessageType.pins_add`
        - :attr:`MessageType.channel_follow_add`
        - :attr:`MessageType.thread_created`
        - :attr:`MessageType.thread_starter_message`
        - :attr:`MessageType.poll_result`
        - :attr:`MessageType.context_menu_command`

        .. versionadded:: 1.5

    mention_everyone: :class:`bool`
        Specifies if the message mentions everyone.

        .. note::

            This does not check if the ``@everyone`` or the ``@here`` text is in the message itself.
            Rather this boolean indicates if either the ``@everyone`` or the ``@here`` text is in the message
            **and** it did end up mentioning.
    mentions: List[:class:`abc.User`]
        A list of :class:`Member` that were mentioned. If the message is in a private message
        then the list will be of :class:`User` instead. For messages that are not of type
        :attr:`MessageType.default`\, this array can be used to aid in system messages.
        For more information, see :attr:`system_content`.

        .. warning::

            The order of the mentions list is not in any particular order so you should
            not rely on it. This is a Discord limitation, not one with the library.
    channel_mentions: List[Union[:class:`abc.GuildChannel`, :class:`Thread`]]
        A list of :class:`abc.GuildChannel` or :class:`Thread` that were mentioned. If the message is
        in a private message then the list is always empty.
    role_mentions: List[:class:`Role`]
        A list of :class:`Role` that were mentioned. If the message is in a private message
        then the list is always empty.
    id: :class:`int`
        The message ID.
    webhook_id: Optional[:class:`int`]
        If this message was sent by a webhook, then this is the webhook ID's that sent this
        message.
    attachments: List[:class:`Attachment`]
        A list of attachments given to a message.
        If :attr:`Intents.message_content` is not enabled this will always be an empty list
        unless the bot is mentioned or the message is a direct message.
    pinned: :class:`bool`
        Specifies if the message is currently pinned.
    flags: :class:`MessageFlags`
        Extra features of the message.

        .. versionadded:: 1.3

    reactions : List[:class:`Reaction`]
        Reactions to a message. Reactions can be either custom emoji or standard unicode emoji.
    activity: Optional[:class:`dict`]
        The activity associated with this message. Sent with Rich-Presence related messages that for
        example, request joining, spectating, or listening to or with another member.

        It is a dictionary with the following optional keys:

        - ``type``: An integer denoting the type of message activity being requested.
        - ``party_id``: The party ID associated with the party.
    application: Optional[:class:`~discord.MessageApplication`]
        The rich presence enabled application associated with this message.

        .. versionchanged:: 2.0
            Type is now :class:`MessageApplication` instead of :class:`dict`.

    stickers: List[:class:`StickerItem`]
        A list of sticker items given to the message.

        .. versionadded:: 1.6
    components: List[Union[:class:`ActionRow`, :class:`Button`, :class:`SelectMenu`]]
        A list of components in the message.
        If :attr:`Intents.message_content` is not enabled this will always be an empty list
        unless the bot is mentioned or the message is a direct message.

        .. versionadded:: 2.0
    role_subscription: Optional[:class:`RoleSubscriptionInfo`]
        The data of the role subscription purchase or renewal that prompted this
        :attr:`MessageType.role_subscription_purchase` message.

        .. versionadded:: 2.2
    application_id: Optional[:class:`int`]
        The application ID of the application that created this message if this
        message was sent by an application-owned webhook or an interaction.

        .. versionadded:: 2.2
    position: Optional[:class:`int`]
        A generally increasing integer with potentially gaps or duplicates that represents
        the approximate position of the message in a thread.

        .. versionadded:: 2.2
    guild: Optional[:class:`Guild`]
        The guild that the message belongs to, if applicable.
    interaction_metadata: Optional[:class:`.MessageInteractionMetadata`]
        The metadata of the interaction that this message is a response to.

        .. versionadded:: 2.4
    poll: Optional[:class:`Poll`]
        The poll attached to this message.

        .. versionadded:: 2.4
    call: Optional[:class:`CallMessage`]
        The call associated with this message.

        .. versionadded:: 2.5
    purchase_notification: Optional[:class:`PurchaseNotification`]
        The data of the purchase notification that prompted this :attr:`MessageType.purchase_notification` message.

        .. versionadded:: 2.5
    message_snapshots: List[:class:`MessageSnapshot`]
        The message snapshots attached to this message.

        .. versionadded:: 2.5
    """

    __slots__ = (
        '_edited_timestamp',
        '_cs_channel_mentions',
        '_cs_raw_mentions',
        '_cs_clean_content',
        '_cs_raw_channel_mentions',
        '_cs_raw_role_mentions',
        '_cs_system_content',
        '_thread',
        'tts',
        'content',
        'webhook_id',
        'mention_everyone',
        'embeds',
        'mentions',
        'author',
        'attachments',
        'nonce',
        'pinned',
        'role_mentions',
        'type',
        'flags',
        'reactions',
        'reference',
        'application',
        'activity',
        'stickers',
        'components',
        '_interaction',
        'role_subscription',
        'application_id',
        'position',
        'interaction_metadata',
        'poll',
        'call',
        'purchase_notification',
        'message_snapshots',
    )

    if TYPE_CHECKING:
        _HANDLERS: ClassVar[List[Tuple[str, Callable[..., None]]]]
        _CACHED_SLOTS: ClassVar[List[str]]
        # guild: Optional[Guild]
        reference: Optional[MessageReference]
        mentions: List[Union[User, Member]]
        author: Union[User, Member]
        role_mentions: List[Role]
        components: List[MessageComponentType]

    def __init__(
        self,
        *,
        state: ConnectionState,
        channel: MessageableChannel,
        data: MessagePayload,
    ) -> None:
        self.channel: MessageableChannel = channel
        self.id: int = int(data['id'])
        self._state: ConnectionState = state
        self.webhook_id: Optional[int] = utils._get_as_snowflake(data, 'webhook_id')
        self.reactions: List[Reaction] = [Reaction(message=self, data=d) for d in data.get('reactions', [])]
        self.attachments: List[Attachment] = [Attachment(data=a, state=self._state) for a in data.get('attachments', [])]
        self.embeds: List[Embed] = [Embed.from_dict(a) for a in data.get('embeds', [])]
        self.activity: Optional[MessageActivityPayload] = data.get('activity')
        self._edited_timestamp: Optional[datetime.datetime] = utils.parse_time(data.get('edited_timestamp'))
        self.type: MessageType = try_enum(MessageType, data['type'])
        self.pinned: bool = data.get('pinned', False)
        self.flags: MessageFlags = MessageFlags._from_value(data.get('flags', 0))
        self.mention_everyone: bool = data.get('mention_everyone', False)
        self.tts: bool = data.get('tts', False)
        self.content: str = data['content']
        self.nonce: Optional[Union[int, str]] = data.get('nonce')
        self.position: Optional[int] = data.get('position')
        self.application_id: Optional[int] = utils._get_as_snowflake(data, 'application_id')
        self.stickers: List[StickerItem] = [StickerItem(data=d, state=state) for d in data.get('sticker_items', [])]
        self.message_snapshots: List[MessageSnapshot] = MessageSnapshot._from_value(state, data.get('message_snapshots'))

        self.poll: Optional[Poll] = None
        try:
            poll = data['poll']  # pyright: ignore[reportTypedDictNotRequiredAccess]
            self.poll = Poll._from_data(data=poll, message=self, state=state)
        except KeyError:
            pass

        try:
            # if the channel doesn't have a guild attribute, we handle that
            self.guild = channel.guild
        except AttributeError:
            self.guild = state._get_guild(utils._get_as_snowflake(data, 'guild_id'))

        self._thread: Optional[Thread] = None

        if self.guild is not None:
            try:
                thread = data['thread']  # pyright: ignore[reportTypedDictNotRequiredAccess]
            except KeyError:
                pass
            else:
                self._thread = self.guild.get_thread(int(thread['id']))

                if self._thread is not None:
                    self._thread._update(thread)
                else:
                    self._thread = Thread(guild=self.guild, state=state, data=thread)

        self._interaction: Optional[MessageInteraction] = None

        # deprecated
        try:
            interaction = data['interaction']  # pyright: ignore[reportTypedDictNotRequiredAccess]
        except KeyError:
            pass
        else:
            self._interaction = MessageInteraction(state=state, guild=self.guild, data=interaction)

        self.interaction_metadata: Optional[MessageInteractionMetadata] = None
        try:
            interaction_metadata = data['interaction_metadata']  # pyright: ignore[reportTypedDictNotRequiredAccess]
        except KeyError:
            pass
        else:
            self.interaction_metadata = MessageInteractionMetadata(state=state, guild=self.guild, data=interaction_metadata)

        try:
            ref = data['message_reference']  # pyright: ignore[reportTypedDictNotRequiredAccess]
        except KeyError:
            self.reference = None
        else:
            self.reference = ref = MessageReference.with_state(state, ref)
            try:
                resolved = data['referenced_message']  # pyright: ignore[reportTypedDictNotRequiredAccess]
            except KeyError:
                pass
            else:
                if resolved is None:
                    ref.resolved = DeletedReferencedMessage(ref)
                else:
                    # Right now the channel IDs match but maybe in the future they won't.
                    if ref.channel_id == channel.id:
                        chan = channel
                    elif isinstance(channel, Thread) and channel.parent_id == ref.channel_id:
                        chan = channel
                    else:
                        chan, _ = state._get_guild_channel(resolved, ref.guild_id)

                    # the channel will be the correct type here
                    ref.resolved = self.__class__(channel=chan, data=resolved, state=state)  # type: ignore

            if self.type is MessageType.poll_result:
                if isinstance(self.reference.resolved, self.__class__):
                    self._state._update_poll_results(self, self.reference.resolved)
                else:
                    if self.reference.message_id:
                        self._state._update_poll_results(self, self.reference.message_id)

        self.application: Optional[MessageApplication] = None
        try:
            application = data['application']  # pyright: ignore[reportTypedDictNotRequiredAccess]
        except KeyError:
            pass
        else:
            self.application = MessageApplication(state=self._state, data=application)

        self.role_subscription: Optional[RoleSubscriptionInfo] = None
        try:
            role_subscription = data['role_subscription_data']  # pyright: ignore[reportTypedDictNotRequiredAccess]
        except KeyError:
            pass
        else:
            self.role_subscription = RoleSubscriptionInfo(role_subscription)

        self.purchase_notification: Optional[PurchaseNotification] = None
        try:
            purchase_notification = data['purchase_notification']  # pyright: ignore[reportTypedDictNotRequiredAccess]
        except KeyError:
            pass
        else:
            self.purchase_notification = PurchaseNotification(purchase_notification)

        for handler in ('author', 'member', 'mentions', 'mention_roles', 'components', 'call'):
            try:
                getattr(self, f'_handle_{handler}')(data[handler])  # type: ignore
            except KeyError:
                continue

    def __repr__(self) -> str:
        name = self.__class__.__name__
        return (
            f'<{name} id={self.id} channel={self.channel!r} type={self.type!r} author={self.author!r} flags={self.flags!r}>'
        )

    def _try_patch(self, data, key, transform=None) -> None:
        try:
            value = data[key]
        except KeyError:
            pass
        else:
            if transform is None:
                setattr(self, key, value)
            else:
                setattr(self, key, transform(value))

    def _add_reaction(self, data, emoji, user_id) -> Reaction:
        reaction = utils.find(lambda r: r.emoji == emoji, self.reactions)
        is_me = data['me'] = user_id == self._state.self_id

        if reaction is None:
            reaction = Reaction(message=self, data=data, emoji=emoji)
            self.reactions.append(reaction)
        else:
            reaction.count += 1
            if is_me:
                reaction.me = is_me

        return reaction

    def _remove_reaction(self, data: MessageReactionRemoveEvent, emoji: EmojiInputType, user_id: int) -> Reaction:
        reaction = utils.find(lambda r: r.emoji == emoji, self.reactions)

        if reaction is None:
            # already removed?
            raise ValueError('Emoji already removed?')

        # if reaction isn't in the list, we crash. This means discord
        # sent bad data, or we stored improperly
        reaction.count -= 1

        if user_id == self._state.self_id:
            reaction.me = False
        if reaction.count == 0:
            # this raises ValueError if something went wrong as well.
            self.reactions.remove(reaction)

        return reaction

    def _clear_emoji(self, emoji: PartialEmoji) -> Optional[Reaction]:
        to_check = str(emoji)
        for index, reaction in enumerate(self.reactions):
            if str(reaction.emoji) == to_check:
                break
        else:
            # didn't find anything so just return
            return

        del self.reactions[index]
        return reaction

    def _update(self, data: MessageUpdateEvent) -> None:
        # In an update scheme, 'author' key has to be handled before 'member'
        # otherwise they overwrite each other which is undesirable.
        # Since there's no good way to do this we have to iterate over every
        # handler rather than iterating over the keys which is a little slower
        for key, handler in self._HANDLERS:
            try:
                value = data[key]
            except KeyError:
                continue
            else:
                handler(self, value)

        # clear the cached properties
        for attr in self._CACHED_SLOTS:
            try:
                delattr(self, attr)
            except AttributeError:
                pass

    def _handle_edited_timestamp(self, value: str) -> None:
        self._edited_timestamp = utils.parse_time(value)

    def _handle_pinned(self, value: bool) -> None:
        self.pinned = value

    def _handle_flags(self, value: int) -> None:
        self.flags = MessageFlags._from_value(value)

    def _handle_application(self, value: MessageApplicationPayload) -> None:
        application = MessageApplication(state=self._state, data=value)
        self.application = application

    def _handle_activity(self, value: MessageActivityPayload) -> None:
        self.activity = value

    def _handle_mention_everyone(self, value: bool) -> None:
        self.mention_everyone = value

    def _handle_tts(self, value: bool) -> None:
        self.tts = value

    def _handle_type(self, value: int) -> None:
        self.type = try_enum(MessageType, value)

    def _handle_content(self, value: str) -> None:
        self.content = value

    def _handle_attachments(self, value: List[AttachmentPayload]) -> None:
        self.attachments = [Attachment(data=a, state=self._state) for a in value]

    def _handle_embeds(self, value: List[EmbedPayload]) -> None:
        self.embeds = [Embed.from_dict(data) for data in value]

    def _handle_nonce(self, value: Union[str, int]) -> None:
        self.nonce = value

    def _handle_author(self, author: UserPayload) -> None:
        self.author = self._state.store_user(author, cache=self.webhook_id is None)
        if isinstance(self.guild, Guild):
            found = self.guild.get_member(self.author.id)
            if found is not None:
                self.author = found

    def _handle_member(self, member: MemberPayload) -> None:
        # The gateway now gives us full Member objects sometimes with the following keys
        # deaf, mute, joined_at, roles
        # For the sake of performance I'm going to assume that the only
        # field that needs *updating* would be the joined_at field.
        # If there is no Member object (for some strange reason), then we can upgrade
        # ourselves to a more "partial" member object.
        author = self.author
        try:
            # Update member reference
            author._update_from_message(member)  # type: ignore
        except AttributeError:
            # It's a user here
            self.author = Member._from_message(message=self, data=member)

    def _handle_mentions(self, mentions: List[UserWithMemberPayload]) -> None:
        self.mentions = r = []
        guild = self.guild
        state = self._state
        if not isinstance(guild, Guild):
            self.mentions = [state.store_user(m) for m in mentions]
            return

        for mention in filter(None, mentions):
            id_search = int(mention['id'])
            member = guild.get_member(id_search)
            if member is not None:
                r.append(member)
            else:
                r.append(Member._try_upgrade(data=mention, guild=guild, state=state))

    def _handle_mention_roles(self, role_mentions: List[int]) -> None:
        self.role_mentions = []
        if isinstance(self.guild, Guild):
            for role_id in map(int, role_mentions):
                role = self.guild.get_role(role_id)
                if role is not None:
                    self.role_mentions.append(role)

    def _handle_components(self, data: List[ComponentPayload]) -> None:
        self.components = []

        for component_data in data:
            component = _component_factory(component_data)

            if component is not None:
                self.components.append(component)

    def _handle_interaction(self, data: MessageInteractionPayload):
        self._interaction = MessageInteraction(state=self._state, guild=self.guild, data=data)

    def _handle_interaction_metadata(self, data: MessageInteractionMetadataPayload):
        self.interaction_metadata = MessageInteractionMetadata(state=self._state, guild=self.guild, data=data)

    def _handle_call(self, data: CallMessagePayload):
        self.call: Optional[CallMessage]
        if data is not None:
            self.call = CallMessage(state=self._state, message=self, data=data)
        else:
            self.call = None

    def _rebind_cached_references(
        self,
        new_guild: Guild,
        new_channel: Union[GuildChannel, Thread, PartialMessageable],
    ) -> None:
        self.guild = new_guild
        self.channel = new_channel  # type: ignore # Not all "GuildChannel" are messageable at the moment

    @utils.cached_slot_property('_cs_raw_mentions')
    def raw_mentions(self) -> List[int]:
        """List[:class:`int`]: A property that returns an array of user IDs matched with
        the syntax of ``<@user_id>`` in the message content.

        This allows you to receive the user IDs of mentioned users
        even in a private message context.
        """
        return [int(x) for x in re.findall(r'<@!?([0-9]{15,20})>', self.content)]

    @utils.cached_slot_property('_cs_raw_channel_mentions')
    def raw_channel_mentions(self) -> List[int]:
        """List[:class:`int`]: A property that returns an array of channel IDs matched with
        the syntax of ``<#channel_id>`` in the message content.
        """
        return [int(x) for x in re.findall(r'<#([0-9]{15,20})>', self.content)]

    @utils.cached_slot_property('_cs_raw_role_mentions')
    def raw_role_mentions(self) -> List[int]:
        """List[:class:`int`]: A property that returns an array of role IDs matched with
        the syntax of ``<@&role_id>`` in the message content.
        """
        return [int(x) for x in re.findall(r'<@&([0-9]{15,20})>', self.content)]

    @utils.cached_slot_property('_cs_channel_mentions')
    def channel_mentions(self) -> List[Union[GuildChannel, Thread]]:
        if self.guild is None:
            return []
        it = filter(None, map(self.guild._resolve_channel, self.raw_channel_mentions))
        return utils._unique(it)

    @utils.cached_slot_property('_cs_clean_content')
    def clean_content(self) -> str:
        """:class:`str`: A property that returns the content in a "cleaned up"
        manner. This basically means that mentions are transformed
        into the way the client shows it. e.g. ``<#id>`` will transform
        into ``#name``.

        This will also transform @everyone and @here mentions into
        non-mentions.

        .. note::

            This *does not* affect markdown. If you want to escape
            or remove markdown then use :func:`utils.escape_markdown` or :func:`utils.remove_markdown`
            respectively, along with this function.
        """

        if self.guild:

            def resolve_member(id: int) -> str:
                m = self.guild.get_member(id) or utils.get(self.mentions, id=id)  # type: ignore
                return f'@{m.display_name}' if m else '@deleted-user'

            def resolve_role(id: int) -> str:
                r = self.guild.get_role(id) or utils.get(self.role_mentions, id=id)  # type: ignore
                return f'@{r.name}' if r else '@deleted-role'

            def resolve_channel(id: int) -> str:
                c = self.guild._resolve_channel(id)  # type: ignore
                return f'#{c.name}' if c else '#deleted-channel'

        else:

            def resolve_member(id: int) -> str:
                m = utils.get(self.mentions, id=id)
                return f'@{m.display_name}' if m else '@deleted-user'

            def resolve_role(id: int) -> str:
                return '@deleted-role'

            def resolve_channel(id: int) -> str:
                return '#deleted-channel'

        transforms = {
            '@': resolve_member,
            '@!': resolve_member,
            '#': resolve_channel,
            '@&': resolve_role,
        }

        def repl(match: re.Match) -> str:
            type = match[1]
            id = int(match[2])
            transformed = transforms[type](id)
            return transformed

        result = re.sub(r'<(@[!&]?|#)([0-9]{15,20})>', repl, self.content)

        return escape_mentions(result)

    @property
    def created_at(self) -> datetime.datetime:
        """:class:`datetime.datetime`: The message's creation time in UTC."""
        return utils.snowflake_time(self.id)

    @property
    def edited_at(self) -> Optional[datetime.datetime]:
        """Optional[:class:`datetime.datetime`]: An aware UTC datetime object containing the edited time of the message."""
        return self._edited_timestamp

    @property
    def thread(self) -> Optional[Thread]:
        """Optional[:class:`Thread`]: The public thread created from this message, if it exists.

        .. note::

            For messages received via the gateway this does not retrieve archived threads, as they
            are not retained in the internal cache. Use :meth:`fetch_thread` instead.

        .. versionadded:: 2.4
        """
        if self.guild is not None:
            # Fall back to guild threads in case one was created after the message
            return self._thread or self.guild.get_thread(self.id)

    @property
    @deprecated('interaction_metadata')
    def interaction(self) -> Optional[MessageInteraction]:
        """Optional[:class:`~discord.MessageInteraction`]: The interaction that this message is a response to.

        .. versionadded:: 2.0
        .. deprecated:: 2.4
            This attribute is deprecated and will be removed in a future version. Use :attr:`.interaction_metadata` instead.
        """
        return self._interaction

    def is_system(self) -> bool:
        """:class:`bool`: Whether the message is a system message.

        A system message is a message that is constructed entirely by the Discord API
        in response to something.

        .. versionadded:: 1.3
        """
        return self.type not in (
            MessageType.default,
            MessageType.reply,
            MessageType.chat_input_command,
            MessageType.context_menu_command,
            MessageType.thread_starter_message,
            MessageType.poll_result,
        )

    @utils.cached_slot_property('_cs_system_content')
    def system_content(self) -> str:
        r""":class:`str`: A property that returns the content that is rendered
        regardless of the :attr:`Message.type`.

        In the case of :attr:`MessageType.default` and :attr:`MessageType.reply`\,
        this just returns the regular :attr:`Message.content`. Otherwise this
        returns an English message denoting the contents of the system message.
        """

        if self.type is MessageType.default:
            return self.content

        if self.type is MessageType.recipient_add:
            if self.channel.type is ChannelType.group:
                return f'{self.author.name} added {self.mentions[0].name} to the group.'
            else:
                return f'{self.author.name} added {self.mentions[0].name} to the thread.'

        if self.type is MessageType.recipient_remove:
            if self.channel.type is ChannelType.group:
                return f'{self.author.name} removed {self.mentions[0].name} from the group.'
            else:
                return f'{self.author.name} removed {self.mentions[0].name} from the thread.'

        if self.type is MessageType.channel_name_change:
            if getattr(self.channel, 'parent', self.channel).type is ChannelType.forum:
                return f'{self.author.name} changed the post title: **{self.content}**'
            else:
                return f'{self.author.name} changed the channel name: **{self.content}**'

        if self.type is MessageType.channel_icon_change:
            return f'{self.author.name} changed the group icon.'

        if self.type is MessageType.pins_add:
            return f'{self.author.name} pinned a message to this channel.'

        if self.type is MessageType.new_member:
            formats = [
                "{0} joined the party.",
                "{0} is here.",
                "Welcome, {0}. We hope you brought pizza.",
                "A wild {0} appeared.",
                "{0} just landed.",
                "{0} just slid into the server.",
                "{0} just showed up!",
                "Welcome {0}. Say hi!",
                "{0} hopped into the server.",
                "Everyone welcome {0}!",
                "Glad you're here, {0}.",
                "Good to see you, {0}.",
                "Yay you made it, {0}!",
            ]

            created_at_ms = int(self.created_at.timestamp() * 1000)
            return formats[created_at_ms % len(formats)].format(self.author.name)

        if self.type is MessageType.premium_guild_subscription:
            if not self.content:
                return f'{self.author.name} just boosted the server!'
            else:
                return f'{self.author.name} just boosted the server **{self.content}** times!'

        if self.type is MessageType.premium_guild_tier_1:
            if not self.content:
                return f'{self.author.name} just boosted the server! {self.guild} has achieved **Level 1!**'
            else:
                return f'{self.author.name} just boosted the server **{self.content}** times! {self.guild} has achieved **Level 1!**'

        if self.type is MessageType.premium_guild_tier_2:
            if not self.content:
                return f'{self.author.name} just boosted the server! {self.guild} has achieved **Level 2!**'
            else:
                return f'{self.author.name} just boosted the server **{self.content}** times! {self.guild} has achieved **Level 2!**'

        if self.type is MessageType.premium_guild_tier_3:
            if not self.content:
                return f'{self.author.name} just boosted the server! {self.guild} has achieved **Level 3!**'
            else:
                return f'{self.author.name} just boosted the server **{self.content}** times! {self.guild} has achieved **Level 3!**'

        if self.type is MessageType.channel_follow_add:
            return (
                f'{self.author.name} has added {self.content} to this channel. Its most important updates will show up here.'
            )

        if self.type is MessageType.guild_stream:
            # the author will be a Member
            return f'{self.author.name} is live! Now streaming {self.author.activity.name}'  # type: ignore

        if self.type is MessageType.guild_discovery_disqualified:
            return 'This server has been removed from Server Discovery because it no longer passes all the requirements. Check Server Settings for more details.'

        if self.type is MessageType.guild_discovery_requalified:
            return 'This server is eligible for Server Discovery again and has been automatically relisted!'

        if self.type is MessageType.guild_discovery_grace_period_initial_warning:
            return 'This server has failed Discovery activity requirements for 1 week. If this server fails for 4 weeks in a row, it will be automatically removed from Discovery.'

        if self.type is MessageType.guild_discovery_grace_period_final_warning:
            return 'This server has failed Discovery activity requirements for 3 weeks in a row. If this server fails for 1 more week, it will be removed from Discovery.'

        if self.type is MessageType.thread_created:
            return f'{self.author.name} started a thread: **{self.content}**. See all **threads**.'

        if self.type is MessageType.reply:
            return self.content

        if self.type is MessageType.thread_starter_message:
            if self.reference is None or self.reference.resolved is None:
                return 'Sorry, we couldn\'t load the first message in this thread'

            # the resolved message for the reference will be a Message
            return self.reference.resolved.content  # type: ignore

        if self.type is MessageType.guild_invite_reminder:
            return 'Wondering who to invite?\nStart by inviting anyone who can help you build the server!'

        if self.type is MessageType.role_subscription_purchase and self.role_subscription is not None:
            total_months = self.role_subscription.total_months_subscribed
            months = '1 month' if total_months == 1 else f'{total_months} months'
            action = 'renewed' if self.role_subscription.is_renewal else 'joined'
            return f'{self.author.name} {action} **{self.role_subscription.tier_name}** and has been a subscriber of {self.guild} for {months}!'

        if self.type is MessageType.stage_start:
            return f'{self.author.name} started **{self.content}**.'

        if self.type is MessageType.stage_end:
            return f'{self.author.name} ended **{self.content}**.'

        if self.type is MessageType.stage_speaker:
            return f'{self.author.name} is now a speaker.'

        if self.type is MessageType.stage_raise_hand:
            return f'{self.author.name} requested to speak.'

        if self.type is MessageType.stage_topic:
            return f'{self.author.name} changed Stage topic: **{self.content}**.'

        if self.type is MessageType.guild_incident_alert_mode_enabled:
            dt = utils.parse_time(self.content)
            dt_content = utils.format_dt(dt)
            return f'{self.author.name} enabled security actions until {dt_content}.'

        if self.type is MessageType.guild_incident_alert_mode_disabled:
            return f'{self.author.name} disabled security actions.'

        if self.type is MessageType.guild_incident_report_raid:
            return f'{self.author.name} reported a raid in {self.guild}.'

        if self.type is MessageType.guild_incident_report_false_alarm:
            return f'{self.author.name} reported a false alarm in {self.guild}.'

        if self.type is MessageType.call:
            call_ended = self.call.ended_timestamp is not None  # type: ignore # call can't be None here
            missed = self._state.user not in self.call.participants  # type: ignore # call can't be None here

            if call_ended:
                duration = utils._format_call_duration(self.call.duration)  # type: ignore # call can't be None here
                if missed:
                    return 'You missed a call from {0.author.name} that lasted {1}.'.format(self, duration)
                else:
                    return '{0.author.name} started a call that lasted {1}.'.format(self, duration)
            else:
                if missed:
                    return '{0.author.name} started a call. \N{EM DASH} Join the call'.format(self)
                else:
                    return '{0.author.name} started a call.'.format(self)

        if self.type is MessageType.purchase_notification and self.purchase_notification is not None:
            guild_product_purchase = self.purchase_notification.guild_product_purchase
            if guild_product_purchase is not None:
                return f'{self.author.name} has purchased {guild_product_purchase.product_name}!'

        if self.type is MessageType.poll_result:
            embed = self.embeds[0]  # Will always have 1 embed
            poll_title = utils.get(
                embed.fields,
                name='poll_question_text',
            )
            return f'{self.author.display_name}\'s poll {poll_title.value} has closed.'  # type: ignore

        # Fallback for unknown message types
        return ''

    @overload
    async def edit(
        self,
        *,
        content: Optional[str] = ...,
        embed: Optional[Embed] = ...,
        attachments: Sequence[Union[Attachment, File]] = ...,
        suppress: bool = ...,
        delete_after: Optional[float] = ...,
        allowed_mentions: Optional[AllowedMentions] = ...,
        view: Optional[BaseView] = ...,
    ) -> Message:
        ...

    @overload
    async def edit(
        self,
        *,
        content: Optional[str] = ...,
        embeds: Sequence[Embed] = ...,
        attachments: Sequence[Union[Attachment, File]] = ...,
        suppress: bool = ...,
        delete_after: Optional[float] = ...,
        allowed_mentions: Optional[AllowedMentions] = ...,
        view: Optional[BaseView] = ...,
    ) -> Message:
        ...

    async def edit(
        self,
        *,
        content: Optional[str] = MISSING,
        embed: Optional[Embed] = MISSING,
        embeds: Sequence[Embed] = MISSING,
        attachments: Sequence[Union[Attachment, File]] = MISSING,
        suppress: bool = False,
        delete_after: Optional[float] = None,
        allowed_mentions: Optional[AllowedMentions] = MISSING,
        view: Optional[BaseView] = MISSING,
    ) -> Message:
        """|coro|

        Edits the message.

        The content must be able to be transformed into a string via ``str(content)``.

        .. versionchanged:: 1.3
            The ``suppress`` keyword-only parameter was added.

        .. versionchanged:: 2.0
            Edits are no longer in-place, the newly edited message is returned instead.

        .. versionchanged:: 2.0
            This function will now raise :exc:`TypeError` instead of
            ``InvalidArgument``.

        Parameters
        -----------
        content: Optional[:class:`str`]
            The new content to replace the message with.
            Could be ``None`` to remove the content.
        embed: Optional[:class:`Embed`]
            The new embed to replace the original with.
            Could be ``None`` to remove the embed.
        embeds: List[:class:`Embed`]
            The new embeds to replace the original with. Must be a maximum of 10.
            To remove all embeds ``[]`` should be passed.

            .. versionadded:: 2.0
        attachments: List[Union[:class:`Attachment`, :class:`File`]]
            A list of attachments to keep in the message as well as new files to upload. If ``[]`` is passed
            then all attachments are removed.

            .. note::

                New files will always appear after current attachments.

            .. versionadded:: 2.0
        suppress: :class:`bool`
            Whether to suppress embeds for the message. This removes
            all the embeds if set to ``True``. If set to ``False``
            this brings the embeds back if they were suppressed.
            Using this parameter requires :attr:`~.Permissions.manage_messages`.
        delete_after: Optional[:class:`float`]
            If provided, the number of seconds to wait in the background
            before deleting the message we just edited. If the deletion fails,
            then it is silently ignored.
        allowed_mentions: Optional[:class:`~discord.AllowedMentions`]
            Controls the mentions being processed in this message. If this is
            passed, then the object is merged with :attr:`~discord.Client.allowed_mentions`.
            The merging behaviour only overrides attributes that have been explicitly passed
            to the object, otherwise it uses the attributes set in :attr:`~discord.Client.allowed_mentions`.
            If no object is passed at all then the defaults given by :attr:`~discord.Client.allowed_mentions`
            are used instead.

            .. versionadded:: 1.4
        view: Optional[Union[:class:`~discord.ui.View`, :class:`~discord.ui.LayoutView`]]
            The updated view to update this message with. If ``None`` is passed then
            the view is removed.

            .. note::

                If you want to update the message to have a :class:`~discord.ui.LayoutView`, you must
                explicitly set to ``None`` or empty array, as required, the ``content``, ``embed``,
                ``embeds``, and ``attachments`` parameters.

            .. versionchanged:: 2.6
                This now accepts :class:`~discord.ui.LayoutView` instances.

        Raises
        -------
        HTTPException
            Editing the message failed.
        Forbidden
            Tried to suppress a message without permissions or
            edited a message's content or embed that isn't yours.
        NotFound
            This message does not exist.
        TypeError
            You specified both ``embed`` and ``embeds``

        Returns
        --------
        :class:`Message`
            The newly edited message.
        """

        if content is not MISSING:
            previous_allowed_mentions = self._state.allowed_mentions
        else:
            previous_allowed_mentions = None

        if suppress is not MISSING:
            flags = MessageFlags._from_value(self.flags.value)
            flags.suppress_embeds = suppress
        else:
            flags = MISSING

        if view is not MISSING:
            self._state.prevent_view_updates_for(self.id)

        with handle_message_parameters(
            content=content,
            flags=flags,
            embed=embed,
            embeds=embeds,
            attachments=attachments,
            view=view,
            allowed_mentions=allowed_mentions,
            previous_allowed_mentions=previous_allowed_mentions,
        ) as params:
            data = await self._state.http.edit_message(self.channel.id, self.id, params=params)
            message = Message(state=self._state, channel=self.channel, data=data)

        if view and not view.is_finished() and view.is_dispatchable():
            self._state.store_view(view, self.id)

        if delete_after is not None:
            await self.delete(delay=delete_after)

        return message

    async def add_files(self, *files: File) -> Message:
        r"""|coro|

        Adds new files to the end of the message attachments.

        .. versionadded:: 2.0

        Parameters
        -----------
        \*files: :class:`File`
            New files to add to the message.

        Raises
        -------
        HTTPException
            Editing the message failed.
        Forbidden
            Tried to edit a message that isn't yours.

        Returns
        --------
        :class:`Message`
            The newly edited message.
        """
        return await self.edit(attachments=[*self.attachments, *files])

    async def remove_attachments(self, *attachments: Attachment) -> Message:
        r"""|coro|

        Removes attachments from the message.

        .. versionadded:: 2.0

        Parameters
        -----------
        \*attachments: :class:`Attachment`
            Attachments to remove from the message.

        Raises
        -------
        HTTPException
            Editing the message failed.
        Forbidden
            Tried to edit a message that isn't yours.

        Returns
        --------
        :class:`Message`
            The newly edited message.
        """
        return await self.edit(attachments=[a for a in self.attachments if a not in attachments])<|MERGE_RESOLUTION|>--- conflicted
+++ resolved
@@ -1405,15 +1405,12 @@
             The updated view to update this message with. If ``None`` is passed then
             the view is removed.
 
-<<<<<<< HEAD
-=======
             .. note::
 
                 If you want to update the message to have a :class:`~discord.ui.LayoutView`, you must
                 explicitly set to ``None`` or empty array, as required, the ``content``, ``embed``,
                 ``embeds``, and ``attachments`` parameters.
 
->>>>>>> b699e7e5
             .. versionchanged:: 2.6
                 This now accepts :class:`~discord.ui.LayoutView` instances.
 
