# -*- coding: utf-8 -*-

"""
The MIT License (MIT)

Copyright (c) 2015-present Rapptz

Permission is hereby granted, free of charge, to any person obtaining a
copy of this software and associated documentation files (the "Software"),
to deal in the Software without restriction, including without limitation
the rights to use, copy, modify, merge, publish, distribute, sublicense,
and/or sell copies of the Software, and to permit persons to whom the
Software is furnished to do so, subject to the following conditions:

The above copyright notice and this permission notice shall be included in
all copies or substantial portions of the Software.

THE SOFTWARE IS PROVIDED "AS IS", WITHOUT WARRANTY OF ANY KIND, EXPRESS
OR IMPLIED, INCLUDING BUT NOT LIMITED TO THE WARRANTIES OF MERCHANTABILITY,
FITNESS FOR A PARTICULAR PURPOSE AND NONINFRINGEMENT. IN NO EVENT SHALL THE
AUTHORS OR COPYRIGHT HOLDERS BE LIABLE FOR ANY CLAIM, DAMAGES OR OTHER
LIABILITY, WHETHER IN AN ACTION OF CONTRACT, TORT OR OTHERWISE, ARISING
FROM, OUT OF OR IN CONNECTION WITH THE SOFTWARE OR THE USE OR OTHER
DEALINGS IN THE SOFTWARE.
"""

from __future__ import annotations

import logging
from typing import Any, Dict, Optional, Generic, TYPE_CHECKING, Sequence, Tuple, Union, List, overload
import asyncio
import datetime

from . import utils
from .enums import try_enum, Locale, InteractionType, InteractionResponseType
from .errors import InteractionResponded, HTTPException, ClientException, DiscordException
from .flags import MessageFlags
from .channel import ChannelType
from ._types import ClientT
from .sku import Entitlement

from .user import User
from .member import Member
from .message import Message, Attachment
from .permissions import Permissions
from .http import handle_message_parameters
from .webhook.async_ import async_context, Webhook, interaction_response_params, interaction_message_response_params
from .app_commands.installs import AppCommandContext
from .app_commands.namespace import Namespace
from .app_commands.translator import locale_str, TranslationContext, TranslationContextLocation
from .channel import _threaded_channel_factory

__all__ = (
    'Interaction',
    'InteractionMessage',
    'InteractionResponse',
    'InteractionCallbackResponse',
    'InteractionCallbackActivityInstance',
)

if TYPE_CHECKING:
    from .types.interactions import (
        Interaction as InteractionPayload,
        InteractionData,
        ApplicationCommandInteractionData,
        InteractionCallback as InteractionCallbackPayload,
        InteractionCallbackActivity as InteractionCallbackActivityPayload,
    )
    from .types.webhook import (
        Webhook as WebhookPayload,
    )
    from .types.snowflake import Snowflake
    from .guild import Guild
    from .state import ConnectionState
    from .file import File
    from .mentions import AllowedMentions
    from aiohttp import ClientSession
    from .embeds import Embed
    from .ui.view import BaseView, View, LayoutView
    from .app_commands.models import Choice, ChoiceT
    from .ui.modal import Modal
    from .channel import VoiceChannel, StageChannel, TextChannel, ForumChannel, CategoryChannel, DMChannel, GroupChannel
    from .threads import Thread
    from .app_commands.commands import Command, ContextMenu
    from .poll import Poll

    InteractionChannel = Union[
        VoiceChannel,
        StageChannel,
        TextChannel,
        ForumChannel,
        CategoryChannel,
        Thread,
        DMChannel,
        GroupChannel,
    ]
    InteractionCallbackResource = Union[
        "InteractionMessage",
        "InteractionCallbackActivityInstance",
    ]

MISSING: Any = utils.MISSING


class Interaction(Generic[ClientT]):
    """Represents a Discord interaction.

    An interaction happens when a user does an action that needs to
    be notified. Current examples are slash commands and components.

    .. versionadded:: 2.0

    Attributes
    -----------
    id: :class:`int`
        The interaction's ID.
    type: :class:`InteractionType`
        The interaction type.
    guild_id: Optional[:class:`int`]
        The guild ID the interaction was sent from.
    channel: Optional[Union[:class:`abc.GuildChannel`, :class:`abc.PrivateChannel`, :class:`Thread`]]
        The channel the interaction was sent from.

        Note that due to a Discord limitation, if sent from a DM channel :attr:`~DMChannel.recipient` is ``None``.
    entitlement_sku_ids: List[:class:`int`]
        The entitlement SKU IDs that the user has.
    entitlements: List[:class:`Entitlement`]
        The entitlements that the guild or user has.
    application_id: :class:`int`
        The application ID that the interaction was for.
    user: Union[:class:`User`, :class:`Member`]
        The user or member that sent the interaction.
    message: Optional[:class:`Message`]
        The message that sent this interaction.

        This is only available for :attr:`InteractionType.component` interactions.
    token: :class:`str`
        The token to continue the interaction. These are valid
        for 15 minutes.
    data: :class:`dict`
        The raw interaction data.
    locale: :class:`Locale`
        The locale of the user invoking the interaction.
    guild_locale: Optional[:class:`Locale`]
        The preferred locale of the guild the interaction was sent from, if any.
    extras: :class:`dict`
        A dictionary that can be used to store extraneous data for use during
        interaction processing. The library will not touch any values or keys
        within this dictionary.
    command_failed: :class:`bool`
        Whether the command associated with this interaction failed to execute.
        This includes checks and execution.
    context: :class:`.AppCommandContext`
        The context of the interaction.

        .. versionadded:: 2.4
    filesize_limit: int
        The maximum number of bytes a file can have when responding to this interaction.

        .. versionadded:: 2.6
    """

    __slots__: Tuple[str, ...] = (
        'id',
        'type',
        'guild_id',
        'data',
        'application_id',
        'message',
        'user',
        'token',
        'version',
        'locale',
        'guild_locale',
        'extras',
        'command_failed',
        'entitlement_sku_ids',
        'entitlements',
        'context',
        'filesize_limit',
        '_integration_owners',
        '_permissions',
        '_app_permissions',
        '_state',
        '_client',
        '_session',
        '_baton',
        '_original_response',
        '_cs_response',
        '_cs_followup',
        'channel',
        '_cs_namespace',
        '_cs_command',
    )

    def __init__(self, *, data: InteractionPayload, state: ConnectionState[ClientT]):
        self._state: ConnectionState[ClientT] = state
        self._client: ClientT = state._get_client()
        self._session: ClientSession = state.http._HTTPClient__session  # type: ignore # Mangled attribute for __session
        self._original_response: Optional[InteractionMessage] = None
        # This baton is used for extra data that might be useful for the lifecycle of
        # an interaction. This is mainly for internal purposes and it gives it a free-for-all slot.
        self._baton: Any = MISSING
        self.extras: Dict[Any, Any] = {}
        self.command_failed: bool = False
        self._from_data(data)

    def __repr__(self) -> str:
        return f'<{self.__class__.__name__} id={self.id} type={self.type!r} guild_id={self.guild_id!r} user={self.user!r}>'

    def _from_data(self, data: InteractionPayload):
        self.id: int = int(data['id'])
        self.type: InteractionType = try_enum(InteractionType, data['type'])
        self.data: Optional[InteractionData] = data.get('data')
        self.token: str = data['token']
        self.version: int = data['version']
        self.guild_id: Optional[int] = utils._get_as_snowflake(data, 'guild_id')
        self.channel: Optional[InteractionChannel] = None
        self.application_id: int = int(data['application_id'])
        self.entitlement_sku_ids: List[int] = [int(x) for x in data.get('entitlement_skus', []) or []]
        self.entitlements: List[Entitlement] = [Entitlement(self._state, x) for x in data.get('entitlements', [])]
        self.filesize_limit: int = data['attachment_size_limit']
        # This is not entirely useful currently, unsure how to expose it in a way that it is.
        self._integration_owners: Dict[int, Snowflake] = {
            int(k): int(v) for k, v in data.get('authorizing_integration_owners', {}).items()
        }
        try:
            value = data['context']  # pyright: ignore[reportTypedDictNotRequiredAccess]
            self.context = AppCommandContext._from_value([value])
        except KeyError:
            self.context = AppCommandContext()

        self.locale: Locale = try_enum(Locale, data.get('locale', 'en-US'))
        self.guild_locale: Optional[Locale]
        try:
            self.guild_locale = try_enum(Locale, data['guild_locale'])  # pyright: ignore[reportTypedDictNotRequiredAccess]
        except KeyError:
            self.guild_locale = None

        guild = None
        if self.guild_id:
            # The data type is a TypedDict but it doesn't narrow to Dict[str, Any] properly
            guild = self._state._get_or_create_unavailable_guild(self.guild_id, data=data.get('guild'))  # type: ignore
            if guild.me is None and self._client.user is not None:
                guild._add_member(Member._from_client_user(user=self._client.user, guild=guild, state=self._state))

        raw_channel = data.get('channel', {})
        channel_id = utils._get_as_snowflake(raw_channel, 'id')
        if channel_id is not None and guild is not None:
            self.channel = guild and guild._resolve_channel(channel_id)

        raw_ch_type = raw_channel.get('type')
        if self.channel is None and raw_ch_type is not None:
            factory, ch_type = _threaded_channel_factory(raw_ch_type)  # type is never None
            if factory is None:
                logging.info('Unknown channel type {type} for channel ID {id}.'.format_map(raw_channel))
            else:
                if ch_type in (ChannelType.group, ChannelType.private):
                    self.channel = factory(me=self._client.user, data=raw_channel, state=self._state)  # type: ignore
                elif guild is not None:
                    self.channel = factory(guild=guild, state=self._state, data=raw_channel)  # type: ignore

        self.message: Optional[Message]
        try:
            # The channel and message payloads are mismatched yet handled properly at runtime
            self.message = Message(state=self._state, channel=self.channel, data=data['message'])  # type: ignore
        except KeyError:
            self.message = None

        self.user: Union[User, Member] = MISSING
        self._permissions: int = 0
        self._app_permissions: int = int(data.get('app_permissions', 0))

        if guild is not None:
            # Upgrade Message.guild in case it's missing with partial guild data
            if self.message is not None and self.message.guild is None:
                self.message.guild = guild

            try:
                member = data['member']  # type: ignore # The key is optional and handled
            except KeyError:
                pass
            else:
                self.user = Member(state=self._state, guild=guild, data=member)
                self._permissions = self.user._permissions or 0
        else:
            try:
                self.user = User(state=self._state, data=data['user'])  # type: ignore # The key is optional and handled
            except KeyError:
                pass

    @property
    def client(self) -> ClientT:
        """:class:`Client`: The client that is handling this interaction.

        Note that :class:`AutoShardedClient`, :class:`~.commands.Bot`, and
        :class:`~.commands.AutoShardedBot` are all subclasses of client.
        """
        return self._client

    @property
    def guild(self) -> Optional[Guild]:
        """Optional[:class:`Guild`]: The guild the interaction was sent from."""
        # The user.guild attribute is set in __init__ to the fallback guild if available
        # Therefore, we can use that instead of recreating it every time this property is
        # accessed
        return (self._state and self._state._get_guild(self.guild_id)) or getattr(self.user, 'guild', None)

    @property
    def channel_id(self) -> Optional[int]:
        """Optional[:class:`int`]: The ID of the channel the interaction was sent from."""
        return self.channel.id if self.channel is not None else None

    @property
    def permissions(self) -> Permissions:
        """:class:`Permissions`: The resolved permissions of the member in the channel, including overwrites.

        In a non-guild context where this doesn't apply, an empty permissions object is returned.
        """
        return Permissions(self._permissions)

    @property
    def app_permissions(self) -> Permissions:
        """:class:`Permissions`: The resolved permissions of the application or the bot, including overwrites."""
        return Permissions(self._app_permissions)

    @utils.cached_slot_property('_cs_namespace')
    def namespace(self) -> Namespace:
        """:class:`app_commands.Namespace`: The resolved namespace for this interaction.

        If the interaction is not an application command related interaction or the client does not have a
        tree attached to it then this returns an empty namespace.
        """
        if self.type not in (InteractionType.application_command, InteractionType.autocomplete):
            return Namespace(self, {}, [])

        tree = self._state._command_tree
        if tree is None:
            return Namespace(self, {}, [])

        # The type checker does not understand this narrowing
        data: ApplicationCommandInteractionData = self.data  # type: ignore

        try:
            _, options = tree._get_app_command_options(data)
        except DiscordException:
            options = []

        return Namespace(self, data.get('resolved', {}), options)

    @utils.cached_slot_property('_cs_command')
    def command(self) -> Optional[Union[Command[Any, ..., Any], ContextMenu]]:
        """Optional[Union[:class:`app_commands.Command`, :class:`app_commands.ContextMenu`]]: The command being called from
        this interaction.

        If the interaction is not an application command related interaction or the command is not found in the client's
        attached tree then ``None`` is returned.
        """
        if self.type not in (InteractionType.application_command, InteractionType.autocomplete):
            return None

        tree = self._state._command_tree
        if tree is None:
            return None

        # The type checker does not understand this narrowing
        data: ApplicationCommandInteractionData = self.data  # type: ignore
        cmd_type = data.get('type', 1)
        if cmd_type == 1:
            try:
                command, _ = tree._get_app_command_options(data)
            except DiscordException:
                return None
            else:
                return command
        else:
            return tree._get_context_menu(data)

    @utils.cached_slot_property('_cs_response')
    def response(self) -> InteractionResponse[ClientT]:
        """:class:`InteractionResponse`: Returns an object responsible for handling responding to the interaction.

        A response can only be done once. If secondary messages need to be sent, consider using :attr:`followup`
        instead.
        """
        return InteractionResponse(self)

    @utils.cached_slot_property('_cs_followup')
    def followup(self) -> Webhook:
        """:class:`Webhook`: Returns the follow up webhook for follow up interactions."""
        payload: WebhookPayload = {
            'id': self.application_id,
            'type': 3,
            'token': self.token,
        }
        return Webhook.from_state(data=payload, state=self._state)

    @property
    def created_at(self) -> datetime.datetime:
        """:class:`datetime.datetime`: When the interaction was created."""
        return utils.snowflake_time(self.id)

    @property
    def expires_at(self) -> datetime.datetime:
        """:class:`datetime.datetime`: When the interaction expires."""
        return self.created_at + datetime.timedelta(minutes=15)

    def is_expired(self) -> bool:
        """:class:`bool`: Returns ``True`` if the interaction is expired."""
        return utils.utcnow() >= self.expires_at

    def is_guild_integration(self) -> bool:
        """:class:`bool`: Returns ``True`` if the interaction is a guild integration.

        .. versionadded:: 2.4
        """
        if self.guild_id:
            return self.guild_id == self._integration_owners.get(0)
        return False

    def is_user_integration(self) -> bool:
        """:class:`bool`: Returns ``True`` if the interaction is a user integration.

        .. versionadded:: 2.4
        """
        return self.user.id == self._integration_owners.get(1)

    async def original_response(self) -> InteractionMessage:
        """|coro|

        Fetches the original interaction response message associated with the interaction.

        If the interaction response was a newly created message (i.e. through :meth:`InteractionResponse.send_message`
        or :meth:`InteractionResponse.defer`, where ``thinking`` is ``True``) then this returns the message that was sent
        using that response. Otherwise, this returns the message that triggered the interaction (i.e.
        through a component).

        Repeated calls to this will return a cached value.

        Raises
        -------
        HTTPException
            Fetching the original response message failed.
        ClientException
            The channel for the message could not be resolved.
        NotFound
            The interaction response message does not exist.

        Returns
        --------
        InteractionMessage
            The original interaction response message.
        """

        if self._original_response is not None:
            return self._original_response

        # TODO: fix later to not raise?
        channel = self.channel
        if channel is None:
            raise ClientException('Channel for message could not be resolved')

        adapter = async_context.get()
        http = self._state.http
        data = await adapter.get_original_interaction_response(
            application_id=self.application_id,
            token=self.token,
            session=self._session,
            proxy=http.proxy,
            proxy_auth=http.proxy_auth,
        )
        state = _InteractionMessageState(self, self._state)
        # The state and channel parameters are mocked here
        message = InteractionMessage(state=state, channel=channel, data=data)  # type: ignore
        self._original_response = message
        return message

    @overload
    async def edit_original_response(
        self,
        *,
        attachments: Sequence[Union[Attachment, File]] = MISSING,
        view: LayoutView,
        allowed_mentions: Optional[AllowedMentions] = None,
    ) -> InteractionMessage:
        ...

    @overload
    async def edit_original_response(
        self,
        *,
        content: Optional[str] = MISSING,
        embeds: Sequence[Embed] = MISSING,
        embed: Optional[Embed] = MISSING,
        attachments: Sequence[Union[Attachment, File]] = MISSING,
        view: Optional[View] = MISSING,
        allowed_mentions: Optional[AllowedMentions] = None,
        poll: Poll = MISSING,
    ) -> InteractionMessage:
        ...

    async def edit_original_response(
        self,
        *,
        content: Optional[str] = MISSING,
        embeds: Sequence[Embed] = MISSING,
        embed: Optional[Embed] = MISSING,
        attachments: Sequence[Union[Attachment, File]] = MISSING,
        view: Optional[BaseView] = MISSING,
        allowed_mentions: Optional[AllowedMentions] = None,
        poll: Poll = MISSING,
    ) -> InteractionMessage:
        """|coro|

        Edits the original interaction response message.

        This is a lower level interface to :meth:`InteractionMessage.edit` in case
        you do not want to fetch the message and save an HTTP request.

        This method is also the only way to edit the original message if
        the message sent was ephemeral.

        Parameters
        ------------
        content: Optional[:class:`str`]
            The content to edit the message with or ``None`` to clear it.
        embeds: List[:class:`Embed`]
            A list of embeds to edit the message with.
        embed: Optional[:class:`Embed`]
            The embed to edit the message with. ``None`` suppresses the embeds.
            This should not be mixed with the ``embeds`` parameter.
        attachments: List[Union[:class:`Attachment`, :class:`File`]]
            A list of attachments to keep in the message as well as new files to upload. If ``[]`` is passed
            then all attachments are removed.

            .. note::

                New files will always appear after current attachments.

        allowed_mentions: :class:`AllowedMentions`
            Controls the mentions being processed in this message.
            See :meth:`.abc.Messageable.send` for more information.
        view: Optional[Union[:class:`~discord.ui.View`, :class:`~discord.ui.LayoutView`]]
            The updated view to update this message with. If ``None`` is passed then
            the view is removed.

            .. note::

                To update the message to add a :class:`~discord.ui.LayoutView`, you
                must explicitly set the ``content``, ``embed``, ``embeds``, and
                ``attachments`` parameters to either ``None`` or an empty array, as appropriate.

            .. versionchanged:: 2.6
                This now accepts :class:`~discord.ui.LayoutView` instances.
        poll: :class:`Poll`
            The poll to create when editing the message.

            .. versionadded:: 2.5

            .. note::

                This is only accepted when the response type is :attr:`InteractionResponseType.deferred_channel_message`.

        Raises
        -------
        HTTPException
            Editing the message failed.
        NotFound
            The interaction response message does not exist.
        Forbidden
            Edited a message that is not yours.
        TypeError
            You specified both ``embed`` and ``embeds``
        ValueError
            The length of ``embeds`` was invalid.

        Returns
        --------
        :class:`InteractionMessage`
            The newly edited message.
        """

        previous_mentions: Optional[AllowedMentions] = self._state.allowed_mentions
        with handle_message_parameters(
            content=content,
            attachments=attachments,
            embed=embed,
            embeds=embeds,
            view=view,
            allowed_mentions=allowed_mentions,
            previous_allowed_mentions=previous_mentions,
            poll=poll,
        ) as params:
            adapter = async_context.get()
            http = self._state.http
            data = await adapter.edit_original_interaction_response(
                self.application_id,
                self.token,
                session=self._session,
                proxy=http.proxy,
                proxy_auth=http.proxy_auth,
                payload=params.payload,
                multipart=params.multipart,
                files=params.files,
            )

        # The message channel types should always match
        state = _InteractionMessageState(self, self._state)
        message = InteractionMessage(state=state, channel=self.channel, data=data)  # type: ignore
        if view and not view.is_finished() and view.is_dispatchable():
            self._state.store_view(view, message.id, interaction_id=self.id)
        return message

    async def delete_original_response(self) -> None:
        """|coro|

        Deletes the original interaction response message.

        This is a lower level interface to :meth:`InteractionMessage.delete` in case
        you do not want to fetch the message and save an HTTP request.

        Raises
        -------
        HTTPException
            Deleting the message failed.
        NotFound
            The interaction response message does not exist or has already been deleted.
        Forbidden
            Deleted a message that is not yours.
        """
        adapter = async_context.get()
        http = self._state.http
        await adapter.delete_original_interaction_response(
            self.application_id,
            self.token,
            session=self._session,
            proxy=http.proxy,
            proxy_auth=http.proxy_auth,
        )

    async def translate(
        self, string: Union[str, locale_str], *, locale: Locale = MISSING, data: Any = MISSING
    ) -> Optional[str]:
        """|coro|

        Translates a string using the set :class:`~discord.app_commands.Translator`.

        .. versionadded:: 2.1

        Parameters
        ----------
        string: Union[:class:`str`, :class:`~discord.app_commands.locale_str`]
            The string to translate.
            :class:`~discord.app_commands.locale_str` can be used to add more context,
            information, or any metadata necessary.
        locale: :class:`Locale`
            The locale to use, this is handy if you want the translation
            for a specific locale.
            Defaults to the user's :attr:`.locale`.
        data: Any
            The extraneous data that is being translated.
            If not specified, either :attr:`.command` or :attr:`.message` will be passed,
            depending on which is available in the context.

        Returns
        --------
        Optional[:class:`str`]
            The translated string, or ``None`` if a translator was not set.
        """
        translator = self._state._translator
        if not translator:
            return None

        if not isinstance(string, locale_str):
            string = locale_str(string)
        if locale is MISSING:
            locale = self.locale
        if data is MISSING:
            data = self.command or self.message

        context = TranslationContext(location=TranslationContextLocation.other, data=data)
        return await translator.translate(string, locale=locale, context=context)


class InteractionCallbackActivityInstance:
    """Represents an activity instance launched as an interaction response.

    .. versionadded:: 2.5

    Attributes
    ----------
    id: :class:`str`
        The activity instance ID.
    """

    __slots__ = ('id',)

    def __init__(self, data: InteractionCallbackActivityPayload) -> None:
        self.id: str = data['id']


class InteractionCallbackResponse(Generic[ClientT]):
    """Represents an interaction response callback.

    .. versionadded:: 2.5

    Attributes
    ----------
    id: :class:`int`
        The interaction ID.
    type: :class:`InteractionResponseType`
        The interaction callback response type.
    resource: Optional[Union[:class:`InteractionMessage`, :class:`InteractionCallbackActivityInstance`]]
        The resource that the interaction response created. If a message was sent, this will be
        a :class:`InteractionMessage`. If an activity was launched this will be a
        :class:`InteractionCallbackActivityInstance`. In any other case, this will be ``None``.
    message_id: Optional[:class:`int`]
        The message ID of the resource. Only available if the resource is a :class:`InteractionMessage`.
    activity_id: Optional[:class:`str`]
        The activity ID of the resource. Only available if the resource is a :class:`InteractionCallbackActivityInstance`.
    """

    __slots__ = (
        '_state',
        '_parent',
        'type',
        'id',
        '_thinking',
        '_ephemeral',
        'message_id',
        'activity_id',
        'resource',
    )

    def __init__(
        self,
        *,
        data: InteractionCallbackPayload,
        parent: Interaction[ClientT],
        state: ConnectionState,
        type: InteractionResponseType,
    ) -> None:
        self._state: ConnectionState = state
        self._parent: Interaction[ClientT] = parent
        self.type: InteractionResponseType = type
        self._update(data)

    def __repr__(self) -> str:
        return f'<InteractionCallbackResponse id={self.id} type={self.type!r}>'

    def _update(self, data: InteractionCallbackPayload) -> None:
        interaction = data['interaction']

        self.id: int = int(interaction['id'])
        self._thinking: bool = interaction.get('response_message_loading', False)
        self._ephemeral: bool = interaction.get('response_message_ephemeral', False)

        self.message_id: Optional[int] = utils._get_as_snowflake(interaction, 'response_message_id')
        self.activity_id: Optional[str] = interaction.get('activity_instance_id')

        self.resource: Optional[InteractionCallbackResource] = None

        resource = data.get('resource')
        if resource is not None:

            self.type = try_enum(InteractionResponseType, resource['type'])

            message = resource.get('message')
            activity_instance = resource.get('activity_instance')
            if message is not None:
                self.resource = InteractionMessage(
                    state=_InteractionMessageState(self._parent, self._state),  # pyright: ignore[reportArgumentType]
                    channel=self._parent.channel,  # type: ignore # channel should be the correct type here
                    data=message,
                )
            elif activity_instance is not None:
                self.resource = InteractionCallbackActivityInstance(activity_instance)

    def is_thinking(self) -> bool:
        """:class:`bool`: Whether the response was a thinking defer."""
        return self._thinking

    def is_ephemeral(self) -> bool:
        """:class:`bool`: Whether the response was ephemeral."""
        return self._ephemeral


class InteractionResponse(Generic[ClientT]):
    """Represents a Discord interaction response.

    This type can be accessed through :attr:`Interaction.response`.

    .. versionadded:: 2.0
    """

    __slots__: Tuple[str, ...] = (
        '_response_type',
        '_parent',
    )

    def __init__(self, parent: Interaction[ClientT]):
        self._parent: Interaction[ClientT] = parent
        self._response_type: Optional[InteractionResponseType] = None

    def is_done(self) -> bool:
        """:class:`bool`: Indicates whether an interaction response has been done before.

        An interaction can only be responded to once.
        """
        return self._response_type is not None

    @property
    def type(self) -> Optional[InteractionResponseType]:
        """:class:`InteractionResponseType`: The type of response that was sent, ``None`` if response is not done."""
        return self._response_type

    async def defer(
        self,
        *,
        ephemeral: bool = False,
        thinking: bool = False,
    ) -> Optional[InteractionCallbackResponse[ClientT]]:
        """|coro|

        Defers the interaction response.

        This is typically used when the interaction is acknowledged
        and a secondary action will be done later.

        This is only supported with the following interaction types:

        - :attr:`InteractionType.application_command`
        - :attr:`InteractionType.component`
        - :attr:`InteractionType.modal_submit`

        .. versionchanged:: 2.5
            This now returns a :class:`InteractionCallbackResponse` instance.

        Parameters
        -----------
        ephemeral: :class:`bool`
            Indicates whether the deferred message will eventually be ephemeral.
            This only applies to :attr:`InteractionType.application_command` interactions, or if ``thinking`` is ``True``.
        thinking: :class:`bool`
            Indicates whether the deferred type should be :attr:`InteractionResponseType.deferred_channel_message`
            instead of the default :attr:`InteractionResponseType.deferred_message_update` if both are valid.
            In UI terms, this is represented as if the bot is thinking of a response. It is your responsibility to
            eventually send a followup message via :attr:`Interaction.followup` to make this thinking state go away.
            Application commands (AKA Slash commands) cannot use :attr:`InteractionResponseType.deferred_message_update`.

        Raises
        -------
        HTTPException
            Deferring the interaction failed.
        InteractionResponded
            This interaction has already been responded to before.

        Returns
        -------
        Optional[:class:`InteractionCallbackResponse`]
            The interaction callback resource, or ``None``.
        """
        if self._response_type:
            raise InteractionResponded(self._parent)

        defer_type: int = 0
        data: Optional[Dict[str, Any]] = None
        parent = self._parent
        if parent.type is InteractionType.component or parent.type is InteractionType.modal_submit:
            defer_type = (
                InteractionResponseType.deferred_channel_message.value
                if thinking
                else InteractionResponseType.deferred_message_update.value
            )
            if thinking and ephemeral:
                data = {'flags': 64}
        elif parent.type is InteractionType.application_command:
            defer_type = InteractionResponseType.deferred_channel_message.value
            if ephemeral:
                data = {'flags': 64}

        if defer_type:
            adapter = async_context.get()
            params = interaction_response_params(type=defer_type, data=data)
            http = parent._state.http
            response = await adapter.create_interaction_response(
                parent.id,
                parent.token,
                session=parent._session,
                proxy=http.proxy,
                proxy_auth=http.proxy_auth,
                params=params,
            )
            self._response_type = InteractionResponseType(defer_type)
            return InteractionCallbackResponse(
                data=response,
                parent=self._parent,
                state=self._parent._state,
                type=self._response_type,
            )

    async def pong(self) -> None:
        """|coro|

        Pongs the ping interaction.

        This should rarely be used.

        Raises
        -------
        HTTPException
            Ponging the interaction failed.
        InteractionResponded
            This interaction has already been responded to before.
        """
        if self._response_type:
            raise InteractionResponded(self._parent)

        parent = self._parent
        if parent.type is InteractionType.ping:
            adapter = async_context.get()
            params = interaction_response_params(InteractionResponseType.pong.value)
            http = parent._state.http
            await adapter.create_interaction_response(
                parent.id,
                parent.token,
                session=parent._session,
                proxy=http.proxy,
                proxy_auth=http.proxy_auth,
                params=params,
            )
            self._response_type = InteractionResponseType.pong

    @overload
    async def send_message(
        self,
        *,
        file: File = MISSING,
        files: Sequence[File] = MISSING,
        view: LayoutView,
        ephemeral: bool = False,
        allowed_mentions: AllowedMentions = MISSING,
        suppress_embeds: bool = False,
        silent: bool = False,
        delete_after: Optional[float] = None,
    ) -> InteractionCallbackResponse[ClientT]:
        ...

    @overload
    async def send_message(
        self,
        content: Optional[Any] = None,
        *,
        embed: Embed = MISSING,
        embeds: Sequence[Embed] = MISSING,
        file: File = MISSING,
        files: Sequence[File] = MISSING,
        view: View = MISSING,
        tts: bool = False,
        ephemeral: bool = False,
        allowed_mentions: AllowedMentions = MISSING,
        suppress_embeds: bool = False,
        silent: bool = False,
        delete_after: Optional[float] = None,
        poll: Poll = MISSING,
    ) -> InteractionCallbackResponse[ClientT]:
        ...

    async def send_message(
        self,
        content: Optional[Any] = None,
        *,
        embed: Embed = MISSING,
        embeds: Sequence[Embed] = MISSING,
        file: File = MISSING,
        files: Sequence[File] = MISSING,
        view: BaseView = MISSING,
        tts: bool = False,
        ephemeral: bool = False,
        allowed_mentions: AllowedMentions = MISSING,
        suppress_embeds: bool = False,
        silent: bool = False,
        delete_after: Optional[float] = None,
        poll: Poll = MISSING,
    ) -> InteractionCallbackResponse[ClientT]:
        """|coro|

        Responds to this interaction by sending a message.

        .. versionchanged:: 2.5
            This now returns a :class:`InteractionCallbackResponse` instance.

        Parameters
        -----------
        content: Optional[:class:`str`]
            The content of the message to send.
        embeds: List[:class:`Embed`]
            A list of embeds to send with the content. Maximum of 10. This cannot
            be mixed with the ``embed`` parameter.
        embed: :class:`Embed`
            The rich embed for the content to send. This cannot be mixed with
            ``embeds`` parameter.
        file: :class:`~discord.File`
            The file to upload.
        files: List[:class:`~discord.File`]
            A list of files to upload. Must be a maximum of 10.
        tts: :class:`bool`
            Indicates if the message should be sent using text-to-speech.
        view: Union[:class:`discord.ui.View`, :class:`discord.ui.LayoutView`]
            The view to send with the message.

            .. versionchanged:: 2.6
                This now accepts :class:`discord.ui.LayoutView` instances.
        ephemeral: :class:`bool`
            Indicates if the message should only be visible to the user who started the interaction.
            If a view is sent with an ephemeral message and it has no timeout set then the timeout
            is set to 15 minutes.
        allowed_mentions: :class:`~discord.AllowedMentions`
            Controls the mentions being processed in this message. See :meth:`.abc.Messageable.send` for
            more information.
        suppress_embeds: :class:`bool`
            Whether to suppress embeds for the message. This sends the message without any embeds if set to ``True``.
        silent: :class:`bool`
            Whether to suppress push and desktop notifications for the message. This will increment the mention counter
            in the UI, but will not actually send a notification.

            .. versionadded:: 2.2
        delete_after: :class:`float`
            If provided, the number of seconds to wait in the background
            before deleting the message we just sent. If the deletion fails,
            then it is silently ignored.

            .. versionadded:: 2.1
        poll: :class:`~discord.Poll`
            The poll to send with this message.

            .. versionadded:: 2.4

        Raises
        -------
        HTTPException
            Sending the message failed.
        TypeError
            You specified both ``embed`` and ``embeds`` or ``file`` and ``files``.
        ValueError
            The length of ``embeds`` was invalid.
        InteractionResponded
            This interaction has already been responded to before.

        Returns
        -------
        :class:`InteractionCallbackResponse`
            The interaction callback data.
        """
        if self._response_type:
            raise InteractionResponded(self._parent)

        if ephemeral or suppress_embeds or silent:
            flags = MessageFlags._from_value(0)
            flags.ephemeral = ephemeral
            flags.suppress_embeds = suppress_embeds
            flags.suppress_notifications = silent
        else:
            flags = MISSING

        parent = self._parent
        adapter = async_context.get()
        params = interaction_message_response_params(
            type=InteractionResponseType.channel_message.value,
            content=content,
            tts=tts,
            embeds=embeds,
            embed=embed,
            file=file,
            files=files,
            previous_allowed_mentions=parent._state.allowed_mentions,
            allowed_mentions=allowed_mentions,
            flags=flags,
            view=view,
            poll=poll,
        )

        http = parent._state.http
        response = await adapter.create_interaction_response(
            parent.id,
            parent.token,
            session=parent._session,
            proxy=http.proxy,
            proxy_auth=http.proxy_auth,
            params=params,
        )

        if view is not MISSING and not view.is_finished():
            if ephemeral and view.timeout is None:
                view.timeout = 15 * 60.0

            # If the interaction type isn't an application command then there's no way
            # to obtain this interaction_id again, so just default to None
            entity_id = parent.id if parent.type is InteractionType.application_command else None
            self._parent._state.store_view(view, entity_id)

        self._response_type = InteractionResponseType.channel_message

        if delete_after is not None:

            async def inner_call(delay: float = delete_after):
                await asyncio.sleep(delay)
                try:
                    await self._parent.delete_original_response()
                except HTTPException:
                    pass

            asyncio.create_task(inner_call())

        return InteractionCallbackResponse(
            data=response,
            parent=self._parent,
            state=self._parent._state,
            type=self._response_type,
        )

    @overload
    async def edit_message(
        self,
        *,
        attachments: Sequence[Union[Attachment, File]] = MISSING,
        view: LayoutView,
        allowed_mentions: Optional[AllowedMentions] = MISSING,
        delete_after: Optional[float] = None,
        suppress_embeds: bool = MISSING,
    ) -> Optional[InteractionCallbackResponse[ClientT]]:
        ...

    @overload
    async def edit_message(
        self,
        *,
        content: Optional[Any] = MISSING,
        embed: Optional[Embed] = MISSING,
        embeds: Sequence[Embed] = MISSING,
        attachments: Sequence[Union[Attachment, File]] = MISSING,
        view: Optional[View] = MISSING,
        allowed_mentions: Optional[AllowedMentions] = MISSING,
        delete_after: Optional[float] = None,
        suppress_embeds: bool = MISSING,
    ) -> Optional[InteractionCallbackResponse[ClientT]]:
        ...

    async def edit_message(
        self,
        *,
        content: Optional[Any] = MISSING,
        embed: Optional[Embed] = MISSING,
        embeds: Sequence[Embed] = MISSING,
        attachments: Sequence[Union[Attachment, File]] = MISSING,
        view: Optional[BaseView] = MISSING,
        allowed_mentions: Optional[AllowedMentions] = MISSING,
        delete_after: Optional[float] = None,
        suppress_embeds: bool = MISSING,
    ) -> Optional[InteractionCallbackResponse[ClientT]]:
        """|coro|

        Responds to this interaction by editing the original message of
        a component or modal interaction.

        .. versionchanged:: 2.5
            This now returns a :class:`InteractionCallbackResponse` instance.

        Parameters
        -----------
        content: Optional[:class:`str`]
            The new content to replace the message with. ``None`` removes the content.
        embeds: List[:class:`Embed`]
            A list of embeds to edit the message with.
        embed: Optional[:class:`Embed`]
            The embed to edit the message with. ``None`` suppresses the embeds.
            This should not be mixed with the ``embeds`` parameter.
        attachments: List[Union[:class:`Attachment`, :class:`File`]]
            A list of attachments to keep in the message as well as new files to upload. If ``[]`` is passed
            then all attachments are removed.

            .. note::

                New files will always appear after current attachments.

        view: Optional[Union[:class:`~discord.ui.View`, :class:`~discord.ui.LayoutView`]]
            The updated view to update this message with. If ``None`` is passed then
            the view is removed.

<<<<<<< HEAD
=======
            .. note::

                To update the message to add a :class:`~discord.ui.LayoutView`, you
                must explicitly set the ``content``, ``embed``, ``embeds``, and
                ``attachments`` parameters to either ``None`` or an empty array, as appropriate.

>>>>>>> b699e7e5
            .. versionchanged:: 2.6
                This now accepts :class:`~discord.ui.LayoutView` instances.
        allowed_mentions: Optional[:class:`~discord.AllowedMentions`]
            Controls the mentions being processed in this message. See :meth:`.Message.edit`
            for more information.
        delete_after: :class:`float`
            If provided, the number of seconds to wait in the background
            before deleting the message we just edited. If the deletion fails,
            then it is silently ignored.

            .. versionadded:: 2.2
        suppress_embeds: :class:`bool`
            Whether to suppress embeds for the message. This removes
            all the embeds if set to ``True``. If set to ``False``
            this brings the embeds back if they were suppressed.
            Using this parameter requires :attr:`~.Permissions.manage_messages`.

            .. versionadded:: 2.4

        Raises
        -------
        HTTPException
            Editing the message failed.
        TypeError
            You specified both ``embed`` and ``embeds``.
        InteractionResponded
            This interaction has already been responded to before.

        Returns
        -------
        Optional[:class:`InteractionCallbackResponse`]
            The interaction callback data, or ``None`` if editing the message was not possible.
        """
        if self._response_type:
            raise InteractionResponded(self._parent)

        parent = self._parent
        msg = parent.message
        state = parent._state
        if msg is not None:
            message_id = msg.id
            # If this was invoked via an application command then we can use its original interaction ID
            # Since this is used as a cache key for view updates
            original_interaction_id = msg.interaction_metadata.id if msg.interaction_metadata is not None else None
        else:
            message_id = None
            original_interaction_id = None

        if parent.type not in (InteractionType.component, InteractionType.modal_submit):
            return

        if view is not MISSING and message_id is not None:
            state.prevent_view_updates_for(message_id)

        if suppress_embeds is not MISSING:
            flags = MessageFlags._from_value(0)
            flags.suppress_embeds = suppress_embeds
        else:
            flags = MISSING

        adapter = async_context.get()
        params = interaction_message_response_params(
            type=InteractionResponseType.message_update.value,
            content=content,
            embed=embed,
            embeds=embeds,
            view=view,
            attachments=attachments,
            previous_allowed_mentions=parent._state.allowed_mentions,
            allowed_mentions=allowed_mentions,
            flags=flags,
        )

        http = parent._state.http
        response = await adapter.create_interaction_response(
            parent.id,
            parent.token,
            session=parent._session,
            proxy=http.proxy,
            proxy_auth=http.proxy_auth,
            params=params,
        )

        if view and not view.is_finished() and view.is_dispatchable():
            state.store_view(view, message_id, interaction_id=original_interaction_id)

        self._response_type = InteractionResponseType.message_update

        if delete_after is not None:

            async def inner_call(delay: float = delete_after):
                await asyncio.sleep(delay)
                try:
                    await self._parent.delete_original_response()
                except HTTPException:
                    pass

            asyncio.create_task(inner_call())

        return InteractionCallbackResponse(
            data=response,
            parent=self._parent,
            state=self._parent._state,
            type=self._response_type,
        )

    async def send_modal(self, modal: Modal, /) -> InteractionCallbackResponse[ClientT]:
        """|coro|

        Responds to this interaction by sending a modal.

        .. versionchanged:: 2.5
            This now returns a :class:`InteractionCallbackResponse` instance.

        Parameters
        -----------
        modal: :class:`~discord.ui.Modal`
            The modal to send.

        Raises
        -------
        HTTPException
            Sending the modal failed.
        InteractionResponded
            This interaction has already been responded to before.

        Returns
        -------
        :class:`InteractionCallbackResponse`
            The interaction callback data.
        """
        if self._response_type:
            raise InteractionResponded(self._parent)

        parent = self._parent

        adapter = async_context.get()
        http = parent._state.http

        params = interaction_response_params(InteractionResponseType.modal.value, modal.to_dict())
        response = await adapter.create_interaction_response(
            parent.id,
            parent.token,
            session=parent._session,
            proxy=http.proxy,
            proxy_auth=http.proxy_auth,
            params=params,
        )
        if not modal.is_finished():
            self._parent._state.store_view(modal)
        self._response_type = InteractionResponseType.modal

        return InteractionCallbackResponse(
            data=response,
            parent=self._parent,
            state=self._parent._state,
            type=self._response_type,
        )

    async def autocomplete(self, choices: Sequence[Choice[ChoiceT]]) -> None:
        """|coro|

        Responds to this interaction by giving the user the choices they can use.

        Parameters
        -----------
        choices: List[:class:`~discord.app_commands.Choice`]
            The list of new choices as the user is typing.

        Raises
        -------
        HTTPException
            Sending the choices failed.
        ValueError
            This interaction cannot respond with autocomplete.
        InteractionResponded
            This interaction has already been responded to before.
        """
        if self._response_type:
            raise InteractionResponded(self._parent)

        translator = self._parent._state._translator
        if translator is not None:
            user_locale = self._parent.locale
            payload: Dict[str, Any] = {
                'choices': [await option.get_translated_payload_for_locale(translator, user_locale) for option in choices],
            }
        else:
            payload: Dict[str, Any] = {
                'choices': [option.to_dict() for option in choices],
            }

        parent = self._parent
        if parent.type is not InteractionType.autocomplete:
            raise ValueError('cannot respond to this interaction with autocomplete.')

        adapter = async_context.get()
        http = parent._state.http
        params = interaction_response_params(type=InteractionResponseType.autocomplete_result.value, data=payload)
        await adapter.create_interaction_response(
            parent.id,
            parent.token,
            session=parent._session,
            proxy=http.proxy,
            proxy_auth=http.proxy_auth,
            params=params,
        )

        self._response_type = InteractionResponseType.autocomplete_result


class _InteractionMessageState:
    __slots__ = ('_parent', '_interaction')

    def __init__(self, interaction: Interaction, parent: ConnectionState):
        self._interaction: Interaction = interaction
        self._parent: ConnectionState = parent

    def _get_guild(self, guild_id):
        return self._parent._get_guild(guild_id)

    def store_user(self, data, *, cache: bool = True):
        return self._parent.store_user(data, cache=cache)

    def create_user(self, data):
        return self._parent.create_user(data)

    @property
    def http(self):
        return self._parent.http

    def __getattr__(self, attr):
        return getattr(self._parent, attr)


class InteractionMessage(Message):
    """Represents the original interaction response message.

    This allows you to edit or delete the message associated with
    the interaction response. To retrieve this object see :meth:`Interaction.original_response`.

    This inherits from :class:`discord.Message` with changes to
    :meth:`edit` and :meth:`delete` to work.

    .. versionadded:: 2.0
    """

    __slots__ = ()
    _state: _InteractionMessageState

    @overload
    async def edit(
        self,
        *,
        attachments: Sequence[Union[Attachment, File]] = MISSING,
        view: LayoutView,
        allowed_mentions: Optional[AllowedMentions] = None,
        delete_after: Optional[float] = None,
    ) -> InteractionMessage:
        ...

    @overload
    async def edit(
        self,
        *,
        content: Optional[str] = MISSING,
        embeds: Sequence[Embed] = MISSING,
        embed: Optional[Embed] = MISSING,
        attachments: Sequence[Union[Attachment, File]] = MISSING,
        view: Optional[View] = MISSING,
        allowed_mentions: Optional[AllowedMentions] = None,
        delete_after: Optional[float] = None,
        poll: Poll = MISSING,
    ) -> InteractionMessage:
        ...

    async def edit(
        self,
        *,
        content: Optional[str] = MISSING,
        embeds: Sequence[Embed] = MISSING,
        embed: Optional[Embed] = MISSING,
        attachments: Sequence[Union[Attachment, File]] = MISSING,
        view: Optional[BaseView] = MISSING,
        allowed_mentions: Optional[AllowedMentions] = None,
        delete_after: Optional[float] = None,
        poll: Poll = MISSING,
    ) -> InteractionMessage:
        """|coro|

        Edits the message.

        Parameters
        ------------
        content: Optional[:class:`str`]
            The content to edit the message with or ``None`` to clear it.
        embeds: List[:class:`Embed`]
            A list of embeds to edit the message with.
        embed: Optional[:class:`Embed`]
            The embed to edit the message with. ``None`` suppresses the embeds.
            This should not be mixed with the ``embeds`` parameter.
        attachments: List[Union[:class:`Attachment`, :class:`File`]]
            A list of attachments to keep in the message as well as new files to upload. If ``[]`` is passed
            then all attachments are removed.

            .. note::

                New files will always appear after current attachments.

        allowed_mentions: :class:`AllowedMentions`
            Controls the mentions being processed in this message.
            See :meth:`.abc.Messageable.send` for more information.
        view: Optional[Union[:class:`~discord.ui.View`, :class:`~discord.ui.LayoutView`]]
            The updated view to update this message with. If ``None`` is passed then
            the view is removed.

<<<<<<< HEAD
=======
            .. note::

                To update the message to add a :class:`~discord.ui.LayoutView`, you
                must explicitly set the ``content``, ``embed``, ``embeds``, and
                ``attachments`` parameters to either ``None`` or an empty array, as appropriate.

>>>>>>> b699e7e5
            .. versionchanged:: 2.6
                This now accepts :class:`~discord.ui.LayoutView` instances.
        delete_after: Optional[:class:`float`]
            If provided, the number of seconds to wait in the background
            before deleting the message we just sent. If the deletion fails,
            then it is silently ignored.

            .. versionadded:: 2.2
        poll: :class:`~discord.Poll`
            The poll to create when editing the message.

            .. versionadded:: 2.5

            .. note::

                This is only accepted if the interaction response's :attr:`InteractionResponse.type`
                attribute is :attr:`InteractionResponseType.deferred_channel_message`.

        Raises
        -------
        HTTPException
            Editing the message failed.
        Forbidden
            Edited a message that is not yours.
        TypeError
            You specified both ``embed`` and ``embeds``
        ValueError
            The length of ``embeds`` was invalid.

        Returns
        ---------
        :class:`InteractionMessage`
            The newly edited message.
        """
        res = await self._state._interaction.edit_original_response(
            content=content,
            embeds=embeds,
            embed=embed,
            attachments=attachments,
            view=view,  # type: ignore
            allowed_mentions=allowed_mentions,
            poll=poll,
        )
        if delete_after is not None:
            await self.delete(delay=delete_after)
        return res

    async def add_files(self, *files: File) -> InteractionMessage:
        r"""|coro|

        Adds new files to the end of the message attachments.

        .. versionadded:: 2.0

        Parameters
        -----------
        \*files: :class:`File`
            New files to add to the message.

        Raises
        -------
        HTTPException
            Editing the message failed.
        Forbidden
            Tried to edit a message that isn't yours.

        Returns
        ---------
        :class:`InteractionMessage`
            The newly edited message.
        """
        return await self.edit(attachments=[*self.attachments, *files])

    async def remove_attachments(self, *attachments: Attachment) -> InteractionMessage:
        r"""|coro|

        Removes attachments from the message.

        .. versionadded:: 2.0

        Parameters
        -----------
        \*attachments: :class:`Attachment`
            Attachments to remove from the message.

        Raises
        -------
        HTTPException
            Editing the message failed.
        Forbidden
            Tried to edit a message that isn't yours.

        Returns
        ---------
        :class:`InteractionMessage`
            The newly edited message.
        """
        return await self.edit(attachments=[a for a in self.attachments if a not in attachments])

    async def delete(self, *, delay: Optional[float] = None) -> None:
        """|coro|

        Deletes the message.

        Parameters
        -----------
        delay: Optional[:class:`float`]
            If provided, the number of seconds to wait before deleting the message.
            The waiting is done in the background and deletion failures are ignored.

        Raises
        ------
        Forbidden
            You do not have proper permissions to delete the message.
        NotFound
            The message was deleted already.
        HTTPException
            Deleting the message failed.
        """

        if delay is not None:

            async def inner_call(delay: float = delay):
                await asyncio.sleep(delay)
                try:
                    await self._state._interaction.delete_original_response()
                except HTTPException:
                    pass

            asyncio.create_task(inner_call())
        else:
            await self._state._interaction.delete_original_response()<|MERGE_RESOLUTION|>--- conflicted
+++ resolved
@@ -1187,15 +1187,12 @@
             The updated view to update this message with. If ``None`` is passed then
             the view is removed.
 
-<<<<<<< HEAD
-=======
             .. note::
 
                 To update the message to add a :class:`~discord.ui.LayoutView`, you
                 must explicitly set the ``content``, ``embed``, ``embeds``, and
                 ``attachments`` parameters to either ``None`` or an empty array, as appropriate.
 
->>>>>>> b699e7e5
             .. versionchanged:: 2.6
                 This now accepts :class:`~discord.ui.LayoutView` instances.
         allowed_mentions: Optional[:class:`~discord.AllowedMentions`]
@@ -1512,15 +1509,12 @@
             The updated view to update this message with. If ``None`` is passed then
             the view is removed.
 
-<<<<<<< HEAD
-=======
             .. note::
 
                 To update the message to add a :class:`~discord.ui.LayoutView`, you
                 must explicitly set the ``content``, ``embed``, ``embeds``, and
                 ``attachments`` parameters to either ``None`` or an empty array, as appropriate.
 
->>>>>>> b699e7e5
             .. versionchanged:: 2.6
                 This now accepts :class:`~discord.ui.LayoutView` instances.
         delete_after: Optional[:class:`float`]
