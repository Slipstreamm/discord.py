"""
The MIT License (MIT)

Copyright (c) 2015-present Rapptz

Permission is hereby granted, free of charge, to any person obtaining a
copy of this software and associated documentation files (the "Software"),
to deal in the Software without restriction, including without limitation
the rights to use, copy, modify, merge, publish, distribute, sublicense,
and/or sell copies of the Software, and to permit persons to whom the
Software is furnished to do so, subject to the following conditions:

The above copyright notice and this permission notice shall be included in
all copies or substantial portions of the Software.

THE SOFTWARE IS PROVIDED "AS IS", WITHOUT WARRANTY OF ANY KIND, EXPRESS
OR IMPLIED, INCLUDING BUT NOT LIMITED TO THE WARRANTIES OF MERCHANTABILITY,
FITNESS FOR A PARTICULAR PURPOSE AND NONINFRINGEMENT. IN NO EVENT SHALL THE
AUTHORS OR COPYRIGHT HOLDERS BE LIABLE FOR ANY CLAIM, DAMAGES OR OTHER
LIABILITY, WHETHER IN AN ACTION OF CONTRACT, TORT OR OTHERWISE, ARISING
FROM, OUT OF OR IN CONNECTION WITH THE SOFTWARE OR THE USE OR OTHER
DEALINGS IN THE SOFTWARE.
"""

from __future__ import annotations

from typing import List, Literal, Optional, TypedDict, Union
from typing_extensions import NotRequired

from .emoji import PartialEmoji
from .channel import ChannelType

ComponentType = Literal[1, 2, 3, 4, 5, 6, 7, 8, 9, 10, 11, 12, 13, 14, 17]
ButtonStyle = Literal[1, 2, 3, 4, 5, 6]
TextStyle = Literal[1, 2]
DefaultValueType = Literal['user', 'role', 'channel']
SeparatorSize = Literal[1, 2]
MediaItemLoadingState = Literal[0, 1, 2, 3]


class ComponentBase(TypedDict):
    id: NotRequired[int]
    type: int


class ActionRow(ComponentBase):
    type: Literal[1]
    components: List[ActionRowChildComponent]


class ButtonComponent(ComponentBase):
    type: Literal[2]
    style: ButtonStyle
    custom_id: NotRequired[str]
    url: NotRequired[str]
    disabled: NotRequired[bool]
    emoji: NotRequired[PartialEmoji]
    label: NotRequired[str]
    sku_id: NotRequired[str]


class SelectOption(TypedDict):
    label: str
    value: str
    default: bool
    description: NotRequired[str]
    emoji: NotRequired[PartialEmoji]


class SelectComponent(ComponentBase):
    custom_id: str
    placeholder: NotRequired[str]
    min_values: NotRequired[int]
    max_values: NotRequired[int]
    disabled: NotRequired[bool]


class SelectDefaultValues(TypedDict):
    id: int
    type: DefaultValueType


class StringSelectComponent(SelectComponent):
    type: Literal[3]
    options: NotRequired[List[SelectOption]]


class UserSelectComponent(SelectComponent):
    type: Literal[5]
    default_values: NotRequired[List[SelectDefaultValues]]


class RoleSelectComponent(SelectComponent):
    type: Literal[6]
    default_values: NotRequired[List[SelectDefaultValues]]


class MentionableSelectComponent(SelectComponent):
    type: Literal[7]
    default_values: NotRequired[List[SelectDefaultValues]]


class ChannelSelectComponent(SelectComponent):
    type: Literal[8]
    channel_types: NotRequired[List[ChannelType]]
    default_values: NotRequired[List[SelectDefaultValues]]


class TextInput(ComponentBase):
    type: Literal[4]
    custom_id: str
    style: TextStyle
    label: str
    placeholder: NotRequired[str]
    value: NotRequired[str]
    required: NotRequired[bool]
    min_length: NotRequired[int]
    max_length: NotRequired[int]


class SelectMenu(SelectComponent):
    type: Literal[3, 5, 6, 7, 8]
    options: NotRequired[List[SelectOption]]
    channel_types: NotRequired[List[ChannelType]]
    default_values: NotRequired[List[SelectDefaultValues]]


class SectionComponent(ComponentBase):
    type: Literal[9]
    components: List[Union[TextComponent, ButtonComponent]]
    accessory: Component


class TextComponent(ComponentBase):
    type: Literal[10]
    content: str


class UnfurledMediaItem(TypedDict):
    url: str
    proxy_url: str
    height: NotRequired[Optional[int]]
    width: NotRequired[Optional[int]]
    content_type: NotRequired[str]
    placeholder: str
    loading_state: MediaItemLoadingState
<<<<<<< HEAD
=======
    attachment_id: NotRequired[int]
>>>>>>> b699e7e5
    flags: NotRequired[int]


class ThumbnailComponent(ComponentBase):
    type: Literal[11]
    media: UnfurledMediaItem
    description: NotRequired[Optional[str]]
    spoiler: NotRequired[bool]


class MediaGalleryItem(TypedDict):
    media: UnfurledMediaItem
<<<<<<< HEAD
    description: NotRequired[Optional[str]]
=======
    description: NotRequired[str]
>>>>>>> b699e7e5
    spoiler: NotRequired[bool]


class MediaGalleryComponent(ComponentBase):
    type: Literal[12]
    items: List[MediaGalleryItem]


class FileComponent(ComponentBase):
    type: Literal[13]
    file: UnfurledMediaItem
    spoiler: NotRequired[bool]
<<<<<<< HEAD
=======
    name: NotRequired[str]
    size: NotRequired[int]
>>>>>>> b699e7e5


class SeparatorComponent(ComponentBase):
    type: Literal[14]
    divider: NotRequired[bool]
    spacing: NotRequired[SeparatorSize]


class ContainerComponent(ComponentBase):
    type: Literal[17]
    accent_color: NotRequired[int]
    spoiler: NotRequired[bool]
    components: List[ContainerChildComponent]


ActionRowChildComponent = Union[ButtonComponent, SelectMenu, TextInput]
ContainerChildComponent = Union[
    ActionRow,
    TextComponent,
    MediaGalleryComponent,
    FileComponent,
    SectionComponent,
    SectionComponent,
    ContainerComponent,
    SeparatorComponent,
    ThumbnailComponent,
]
Component = Union[ActionRowChildComponent, ContainerChildComponent]<|MERGE_RESOLUTION|>--- conflicted
+++ resolved
@@ -144,10 +144,7 @@
     content_type: NotRequired[str]
     placeholder: str
     loading_state: MediaItemLoadingState
-<<<<<<< HEAD
-=======
     attachment_id: NotRequired[int]
->>>>>>> b699e7e5
     flags: NotRequired[int]
 
 
@@ -160,11 +157,7 @@
 
 class MediaGalleryItem(TypedDict):
     media: UnfurledMediaItem
-<<<<<<< HEAD
-    description: NotRequired[Optional[str]]
-=======
     description: NotRequired[str]
->>>>>>> b699e7e5
     spoiler: NotRequired[bool]
 
 
@@ -177,11 +170,8 @@
     type: Literal[13]
     file: UnfurledMediaItem
     spoiler: NotRequired[bool]
-<<<<<<< HEAD
-=======
     name: NotRequired[str]
     size: NotRequired[int]
->>>>>>> b699e7e5
 
 
 class SeparatorComponent(ComponentBase):
